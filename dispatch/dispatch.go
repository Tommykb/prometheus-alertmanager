// Copyright 2018 Prometheus Team
// Licensed under the Apache License, Version 2.0 (the "License");
// you may not use this file except in compliance with the License.
// You may obtain a copy of the License at
//
// http://www.apache.org/licenses/LICENSE-2.0
//
// Unless required by applicable law or agreed to in writing, software
// distributed under the License is distributed on an "AS IS" BASIS,
// WITHOUT WARRANTIES OR CONDITIONS OF ANY KIND, either express or implied.
// See the License for the specific language governing permissions and
// limitations under the License.

package dispatch

import (
	"fmt"
	"sort"
	"sync"
	"time"

	"github.com/go-kit/kit/log"
	"github.com/go-kit/kit/log/level"
	"github.com/prometheus/common/model"
	"golang.org/x/net/context"

	"github.com/prometheus/alertmanager/notify"
	"github.com/prometheus/alertmanager/provider"
	"github.com/prometheus/alertmanager/store"
	"github.com/prometheus/alertmanager/types"
)

// Dispatcher sorts incoming alerts into aggregation groups and
// assigns the correct notifiers to each.
type Dispatcher struct {
	route  *Route
	alerts provider.Alerts
	stage  notify.Stage

	marker  types.Marker
	timeout func(time.Duration) time.Duration

	aggrGroups map[*Route]map[model.Fingerprint]*aggrGroup
	mtx        sync.RWMutex

	done   chan struct{}
	ctx    context.Context
	cancel func()

	logger log.Logger
}

// NewDispatcher returns a new Dispatcher.
func NewDispatcher(
	ap provider.Alerts,
	r *Route,
	s notify.Stage,
	mk types.Marker,
	to func(time.Duration) time.Duration,
	l log.Logger,
) *Dispatcher {
	disp := &Dispatcher{
		alerts:  ap,
		stage:   s,
		route:   r,
		marker:  mk,
		timeout: to,
		logger:  log.With(l, "component", "dispatcher"),
	}
	return disp
}

// Run starts dispatching alerts incoming via the updates channel.
func (d *Dispatcher) Run() {
	d.done = make(chan struct{})

	d.mtx.Lock()
	d.aggrGroups = map[*Route]map[model.Fingerprint]*aggrGroup{}
	d.mtx.Unlock()

	d.ctx, d.cancel = context.WithCancel(context.Background())

	d.run(d.alerts.Subscribe())
	close(d.done)
}

<<<<<<< HEAD
// AlertBlock contains a list of alerts associated with a set of
// routing options.
type AlertBlock struct {
	RouteOpts *RouteOpts  `json:"routeOpts"`
	Alerts    []*APIAlert `json:"alerts"`
}

// APIAlert is the API representation of an alert, which is a regular alert
// annotated with silencing and inhibition info.
type APIAlert struct {
	*model.Alert
	Status      types.AlertStatus `json:"status"`
	Receivers   []string          `json:"receivers"`
	Fingerprint string            `json:"fingerprint"`
}

// AlertGroup is a list of alert blocks grouped by the same label set.
type AlertGroup struct {
	Labels   model.LabelSet `json:"labels"`
	GroupKey string         `json:"groupKey"`
	Blocks   []*AlertBlock  `json:"blocks"`
}

// AlertOverview is a representation of all active alerts in the system.
type AlertOverview []*AlertGroup

func (ao AlertOverview) Swap(i, j int)      { ao[i], ao[j] = ao[j], ao[i] }
func (ao AlertOverview) Less(i, j int) bool { return ao[i].Labels.Before(ao[j].Labels) }
func (ao AlertOverview) Len() int           { return len(ao) }

func matchesFilterLabels(a *APIAlert, matchers []*labels.Matcher) bool {
	for _, m := range matchers {
		if v, prs := a.Labels[model.LabelName(m.Name)]; !prs || !m.Matches(string(v)) {
			return false
		}
	}

	return true
}

// Groups populates an AlertOverview from the dispatcher's internal state.
func (d *Dispatcher) Groups(matchers []*labels.Matcher) AlertOverview {
	overview := AlertOverview{}
	d.mtx.RLock()
	defer d.mtx.RUnlock()
	seen := map[model.Fingerprint]*AlertGroup{}
	for route, ags := range d.aggrGroups {
		for _, ag := range ags {
			alertGroup, ok := seen[ag.fingerprint()]
			if !ok {
				alertGroup = &AlertGroup{Labels: ag.labels}
				alertGroup.GroupKey = ag.GroupKey()
				seen[ag.fingerprint()] = alertGroup
			}
			now := time.Now()
			var apiAlerts []*APIAlert
			for _, a := range types.Alerts(ag.alertSlice()...) {
				if !a.EndsAt.IsZero() && a.EndsAt.Before(now) {
					continue
				}
				status := d.marker.Status(a.Fingerprint())
				aa := &APIAlert{
					Alert:       a,
					Status:      status,
					Fingerprint: a.Fingerprint().String(),
				}
				if !matchesFilterLabels(aa, matchers) {
					continue
				}
				apiAlerts = append(apiAlerts, aa)
			}
			if len(apiAlerts) == 0 {
				continue
			}
			alertGroup.Blocks = append(alertGroup.Blocks, &AlertBlock{
				RouteOpts: &route.RouteOpts,
				Alerts:    apiAlerts,
			})
			overview = append(overview, alertGroup)
		}
	}
	sort.Sort(overview)
	return overview
}

=======
>>>>>>> 34bc54ce
func (d *Dispatcher) run(it provider.AlertIterator) {
	cleanup := time.NewTicker(30 * time.Second)
	defer cleanup.Stop()

	defer it.Close()

	for {
		select {
		case alert, ok := <-it.Next():
			if !ok {
				// Iterator exhausted for some reason.
				if err := it.Err(); err != nil {
					level.Error(d.logger).Log("msg", "Error on alert update", "err", err)
				}
				return
			}

			level.Debug(d.logger).Log("msg", "Received alert", "alert", alert)

			// Log errors but keep trying.
			if err := it.Err(); err != nil {
				level.Error(d.logger).Log("msg", "Error on alert update", "err", err)
				continue
			}

			for _, r := range d.route.Match(alert.Labels) {
				d.processAlert(alert, r)
			}

		case <-cleanup.C:
			d.mtx.Lock()

			for _, groups := range d.aggrGroups {
				for _, ag := range groups {
					if ag.empty() {
						ag.stop()
						delete(groups, ag.fingerprint())
					}
				}
			}

			d.mtx.Unlock()

		case <-d.ctx.Done():
			return
		}
	}
}

// Stop the dispatcher.
func (d *Dispatcher) Stop() {
	if d == nil || d.cancel == nil {
		return
	}
	d.cancel()
	d.cancel = nil

	<-d.done
}

// notifyFunc is a function that performs notifcation for the alert
// with the given fingerprint. It aborts on context cancelation.
// Returns false iff notifying failed.
type notifyFunc func(context.Context, ...*types.Alert) bool

// processAlert determines in which aggregation group the alert falls
// and inserts it.
func (d *Dispatcher) processAlert(alert *types.Alert, route *Route) {
	groupLabels := model.LabelSet{}

	for ln, lv := range alert.Labels {
		if _, ok := route.RouteOpts.GroupBy[ln]; ok {
			groupLabels[ln] = lv
		}
	}

	fp := groupLabels.Fingerprint()

	d.mtx.Lock()
	defer d.mtx.Unlock()

	group, ok := d.aggrGroups[route]
	if !ok {
		group = map[model.Fingerprint]*aggrGroup{}
		d.aggrGroups[route] = group
	}

	// If the group does not exist, create it.
	ag, ok := group[fp]
	if !ok {
		ag = newAggrGroup(d.ctx, groupLabels, route, d.timeout, d.logger)
		group[fp] = ag

		go ag.run(func(ctx context.Context, alerts ...*types.Alert) bool {
			_, _, err := d.stage.Exec(ctx, d.logger, alerts...)
			if err != nil {
				level.Error(d.logger).Log("msg", "Notify for alerts failed", "num_alerts", len(alerts), "err", err)
			}
			return err == nil
		})
	}

	ag.insert(alert)
}

// aggrGroup aggregates alert fingerprints into groups to which a
// common set of routing options applies.
// It emits notifications in the specified intervals.
type aggrGroup struct {
	labels   model.LabelSet
	opts     *RouteOpts
	logger   log.Logger
	routeKey string

	ctx     context.Context
	cancel  func()
	done    chan struct{}
	next    *time.Timer
	timeout func(time.Duration) time.Duration

	mtx        sync.RWMutex
	alerts     *store.Alerts
	hasFlushed bool
}

// newAggrGroup returns a new aggregation group.
func newAggrGroup(ctx context.Context, labels model.LabelSet, r *Route, to func(time.Duration) time.Duration, logger log.Logger) *aggrGroup {
	if to == nil {
		to = func(d time.Duration) time.Duration { return d }
	}
	ag := &aggrGroup{
		labels:   labels,
		routeKey: r.Key(),
		opts:     &r.RouteOpts,
		timeout:  to,
		alerts:   store.NewAlerts(ctx, 15*time.Minute),
	}
	ag.ctx, ag.cancel = context.WithCancel(ctx)

	ag.logger = log.With(logger, "aggrGroup", ag)

	// Set an initial one-time wait before flushing
	// the first batch of notifications.
	ag.next = time.NewTimer(ag.opts.GroupWait)

	return ag
}

func (ag *aggrGroup) fingerprint() model.Fingerprint {
	return ag.labels.Fingerprint()
}

func (ag *aggrGroup) GroupKey() string {
	return fmt.Sprintf("%s:%s", ag.routeKey, ag.labels)
}

func (ag *aggrGroup) String() string {
	return ag.GroupKey()
}

<<<<<<< HEAD
func (ag *aggrGroup) alertSlice() []*types.Alert {
	ag.mtx.RLock()
	defer ag.mtx.RUnlock()
	var alerts []*types.Alert

	for a := range ag.alerts.List() {
		alerts = append(alerts, a)
	}
	return alerts
}

=======
>>>>>>> 34bc54ce
func (ag *aggrGroup) run(nf notifyFunc) {
	ag.done = make(chan struct{})

	defer close(ag.done)
	defer ag.next.Stop()

	for {
		select {
		case now := <-ag.next.C:
			// Give the notifications time until the next flush to
			// finish before terminating them.
			ctx, cancel := context.WithTimeout(ag.ctx, ag.timeout(ag.opts.GroupInterval))

			// The now time we retrieve from the ticker is the only reliable
			// point of time reference for the subsequent notification pipeline.
			// Calculating the current time directly is prone to flaky behavior,
			// which usually only becomes apparent in tests.
			ctx = notify.WithNow(ctx, now)

			// Populate context with information needed along the pipeline.
			ctx = notify.WithGroupKey(ctx, ag.GroupKey())
			ctx = notify.WithGroupLabels(ctx, ag.labels)
			ctx = notify.WithReceiverName(ctx, ag.opts.Receiver)
			ctx = notify.WithRepeatInterval(ctx, ag.opts.RepeatInterval)

			// Wait the configured interval before calling flush again.
			ag.mtx.Lock()
			ag.next.Reset(ag.opts.GroupInterval)
			ag.hasFlushed = true
			ag.mtx.Unlock()

			ag.flush(func(alerts ...*types.Alert) bool {
				return nf(ctx, alerts...)
			})

			cancel()

		case <-ag.ctx.Done():
			return
		}
	}
}

func (ag *aggrGroup) stop() {
	// Calling cancel will terminate all in-process notifications
	// and the run() loop.
	ag.cancel()
	<-ag.done
}

// insert inserts the alert into the aggregation group.
func (ag *aggrGroup) insert(alert *types.Alert) {
	ag.alerts.Set(alert)

	// Immediately trigger a flush if the wait duration for this
	// alert is already over.
	ag.mtx.Lock()
	defer ag.mtx.Unlock()
	if !ag.hasFlushed && alert.StartsAt.Add(ag.opts.GroupWait).Before(time.Now()) {
		ag.next.Reset(0)
	}
}

func (ag *aggrGroup) empty() bool {
	return ag.alerts.Count() == 0
}

// flush sends notifications for all new alerts.
func (ag *aggrGroup) flush(notify func(...*types.Alert) bool) {
	if ag.empty() {
		return
	}

	var (
		alerts      = ag.alerts.List()
		alertsSlice = make(types.AlertSlice, 0, ag.alerts.Count())
	)
	for alert := range alerts {
		alertsSlice = append(alertsSlice, alert)
	}
	sort.Stable(alertsSlice)

	level.Debug(ag.logger).Log("msg", "flushing", "alerts", fmt.Sprintf("%v", alertsSlice))

	if notify(alertsSlice...) {
		for _, a := range alertsSlice {
			// Only delete if the fingerprint has not been inserted
			// again since we notified about it.
			fp := a.Fingerprint()
			got, err := ag.alerts.Get(fp)
			if err != nil {
				// This should only happen if the Alert was
				// deleted from the store during the flush.
				level.Error(ag.logger).Log("msg", "failed to get alert", "err", err)
				continue
			}
			if a.Resolved() && got == a {
				ag.alerts.Delete(fp)
			}
		}
	}
}<|MERGE_RESOLUTION|>--- conflicted
+++ resolved
@@ -84,94 +84,6 @@
 	close(d.done)
 }
 
-<<<<<<< HEAD
-// AlertBlock contains a list of alerts associated with a set of
-// routing options.
-type AlertBlock struct {
-	RouteOpts *RouteOpts  `json:"routeOpts"`
-	Alerts    []*APIAlert `json:"alerts"`
-}
-
-// APIAlert is the API representation of an alert, which is a regular alert
-// annotated with silencing and inhibition info.
-type APIAlert struct {
-	*model.Alert
-	Status      types.AlertStatus `json:"status"`
-	Receivers   []string          `json:"receivers"`
-	Fingerprint string            `json:"fingerprint"`
-}
-
-// AlertGroup is a list of alert blocks grouped by the same label set.
-type AlertGroup struct {
-	Labels   model.LabelSet `json:"labels"`
-	GroupKey string         `json:"groupKey"`
-	Blocks   []*AlertBlock  `json:"blocks"`
-}
-
-// AlertOverview is a representation of all active alerts in the system.
-type AlertOverview []*AlertGroup
-
-func (ao AlertOverview) Swap(i, j int)      { ao[i], ao[j] = ao[j], ao[i] }
-func (ao AlertOverview) Less(i, j int) bool { return ao[i].Labels.Before(ao[j].Labels) }
-func (ao AlertOverview) Len() int           { return len(ao) }
-
-func matchesFilterLabels(a *APIAlert, matchers []*labels.Matcher) bool {
-	for _, m := range matchers {
-		if v, prs := a.Labels[model.LabelName(m.Name)]; !prs || !m.Matches(string(v)) {
-			return false
-		}
-	}
-
-	return true
-}
-
-// Groups populates an AlertOverview from the dispatcher's internal state.
-func (d *Dispatcher) Groups(matchers []*labels.Matcher) AlertOverview {
-	overview := AlertOverview{}
-	d.mtx.RLock()
-	defer d.mtx.RUnlock()
-	seen := map[model.Fingerprint]*AlertGroup{}
-	for route, ags := range d.aggrGroups {
-		for _, ag := range ags {
-			alertGroup, ok := seen[ag.fingerprint()]
-			if !ok {
-				alertGroup = &AlertGroup{Labels: ag.labels}
-				alertGroup.GroupKey = ag.GroupKey()
-				seen[ag.fingerprint()] = alertGroup
-			}
-			now := time.Now()
-			var apiAlerts []*APIAlert
-			for _, a := range types.Alerts(ag.alertSlice()...) {
-				if !a.EndsAt.IsZero() && a.EndsAt.Before(now) {
-					continue
-				}
-				status := d.marker.Status(a.Fingerprint())
-				aa := &APIAlert{
-					Alert:       a,
-					Status:      status,
-					Fingerprint: a.Fingerprint().String(),
-				}
-				if !matchesFilterLabels(aa, matchers) {
-					continue
-				}
-				apiAlerts = append(apiAlerts, aa)
-			}
-			if len(apiAlerts) == 0 {
-				continue
-			}
-			alertGroup.Blocks = append(alertGroup.Blocks, &AlertBlock{
-				RouteOpts: &route.RouteOpts,
-				Alerts:    apiAlerts,
-			})
-			overview = append(overview, alertGroup)
-		}
-	}
-	sort.Sort(overview)
-	return overview
-}
-
-=======
->>>>>>> 34bc54ce
 func (d *Dispatcher) run(it provider.AlertIterator) {
 	cleanup := time.NewTicker(30 * time.Second)
 	defer cleanup.Stop()
@@ -332,20 +244,6 @@
 	return ag.GroupKey()
 }
 
-<<<<<<< HEAD
-func (ag *aggrGroup) alertSlice() []*types.Alert {
-	ag.mtx.RLock()
-	defer ag.mtx.RUnlock()
-	var alerts []*types.Alert
-
-	for a := range ag.alerts.List() {
-		alerts = append(alerts, a)
-	}
-	return alerts
-}
-
-=======
->>>>>>> 34bc54ce
 func (ag *aggrGroup) run(nf notifyFunc) {
 	ag.done = make(chan struct{})
 
