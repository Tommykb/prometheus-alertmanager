--- conflicted
+++ resolved
@@ -31,16 +31,8 @@
 	GroupWait:      30 * time.Second,
 	GroupInterval:  5 * time.Minute,
 	RepeatInterval: 4 * time.Hour,
-<<<<<<< HEAD
 	GroupBy:        map[model.LabelName]struct{}{},
-=======
-	GroupBy: map[model.LabelName]struct{}{
-		model.AlertNameLabel: struct{}{},
-	},
-	SortBy: []model.LabelName{
-		model.InstanceLabel,
-	},
->>>>>>> 4eb0da67
+	SortBy:         []model.LabelName{},
 }
 
 // A Route is a node that contains definitions of how to handle alerts.
