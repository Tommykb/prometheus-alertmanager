// Copyright 2015 Prometheus Team
// Licensed under the Apache License, Version 2.0 (the "License");
// you may not use this file except in compliance with the License.
// You may obtain a copy of the License at
//
// http://www.apache.org/licenses/LICENSE-2.0
//
// Unless required by applicable law or agreed to in writing, software
// distributed under the License is distributed on an "AS IS" BASIS,
// WITHOUT WARRANTIES OR CONDITIONS OF ANY KIND, either express or implied.
// See the License for the specific language governing permissions and
// limitations under the License.

package main

import (
	"context"
	"fmt"
	"github.com/prometheus/alertmanager/notify/slackV2"
	"github.com/prometheus/alertmanager/notify/twilio"
	"net"
	"net/http"
	"net/url"
	"os"
	"os/signal"
	"path/filepath"
	"runtime"
	"strings"
	"sync"
	"syscall"
	"time"

	"github.com/go-kit/log"
	"github.com/go-kit/log/level"
	"github.com/pkg/errors"
	"github.com/prometheus/client_golang/prometheus"
	"github.com/prometheus/client_golang/prometheus/promhttp"
	"github.com/prometheus/common/model"
	"github.com/prometheus/common/promlog"
	promlogflag "github.com/prometheus/common/promlog/flag"
	"github.com/prometheus/common/route"
	"github.com/prometheus/common/version"
	"github.com/prometheus/exporter-toolkit/web"
	webflag "github.com/prometheus/exporter-toolkit/web/kingpinflag"
	"gopkg.in/alecthomas/kingpin.v2"

	"github.com/prometheus/alertmanager/api"
	"github.com/prometheus/alertmanager/cluster"
	"github.com/prometheus/alertmanager/config"
	"github.com/prometheus/alertmanager/dispatch"
	"github.com/prometheus/alertmanager/inhibit"
	"github.com/prometheus/alertmanager/nflog"
	"github.com/prometheus/alertmanager/notify"
	"github.com/prometheus/alertmanager/notify/email"
	"github.com/prometheus/alertmanager/notify/opsgenie"
	"github.com/prometheus/alertmanager/notify/pagerduty"
	"github.com/prometheus/alertmanager/notify/pushover"
	"github.com/prometheus/alertmanager/notify/sigma"
	"github.com/prometheus/alertmanager/notify/slack"
	"github.com/prometheus/alertmanager/notify/sns"
	"github.com/prometheus/alertmanager/notify/telegram"
	"github.com/prometheus/alertmanager/notify/victorops"
	"github.com/prometheus/alertmanager/notify/webhook"
	"github.com/prometheus/alertmanager/notify/wechat"
	"github.com/prometheus/alertmanager/provider/mem"
	"github.com/prometheus/alertmanager/silence"
	"github.com/prometheus/alertmanager/template"
	"github.com/prometheus/alertmanager/timeinterval"
	"github.com/prometheus/alertmanager/types"
	"github.com/prometheus/alertmanager/ui"
)

var (
	requestDuration = prometheus.NewHistogramVec(
		prometheus.HistogramOpts{
			Name:    "alertmanager_http_request_duration_seconds",
			Help:    "Histogram of latencies for HTTP requests.",
			Buckets: []float64{.05, 0.1, .25, .5, .75, 1, 2, 5, 20, 60},
		},
		[]string{"handler", "method"},
	)
	responseSize = prometheus.NewHistogramVec(
		prometheus.HistogramOpts{
			Name:    "alertmanager_http_response_size_bytes",
			Help:    "Histogram of response size for HTTP requests.",
			Buckets: prometheus.ExponentialBuckets(100, 10, 7),
		},
		[]string{"handler", "method"},
	)
	clusterEnabled = prometheus.NewGauge(
		prometheus.GaugeOpts{
			Name: "alertmanager_cluster_enabled",
			Help: "Indicates whether the clustering is enabled or not.",
		},
	)
	configuredReceivers = prometheus.NewGauge(
		prometheus.GaugeOpts{
			Name: "alertmanager_receivers",
			Help: "Number of configured receivers.",
		},
	)
	configuredIntegrations = prometheus.NewGauge(
		prometheus.GaugeOpts{
			Name: "alertmanager_integrations",
			Help: "Number of configured integrations.",
		},
	)
	promlogConfig = promlog.Config{}
)

func init() {
	prometheus.MustRegister(requestDuration)
	prometheus.MustRegister(responseSize)
	prometheus.MustRegister(clusterEnabled)
	prometheus.MustRegister(configuredReceivers)
	prometheus.MustRegister(configuredIntegrations)
	prometheus.MustRegister(version.NewCollector("alertmanager"))
}

func instrumentHandler(handlerName string, handler http.HandlerFunc) http.HandlerFunc {
	handlerLabel := prometheus.Labels{"handler": handlerName}
	return promhttp.InstrumentHandlerDuration(
		requestDuration.MustCurryWith(handlerLabel),
		promhttp.InstrumentHandlerResponseSize(
			responseSize.MustCurryWith(handlerLabel),
			handler,
		),
	)
}

const defaultClusterAddr = "0.0.0.0:9094"

// buildReceiverIntegrations builds a list of integration notifiers off of a
// receiver config.
func buildReceiverIntegrations(nc *config.Receiver, tmpl *template.Template, logger log.Logger) ([]notify.Integration, error) {
	var (
		errs         types.MultiError
		integrations []notify.Integration
		add          = func(name string, i int, rs notify.ResolvedSender, f func(l log.Logger) (notify.Notifier, error)) {
			n, err := f(log.With(logger, "integration", name))
			if err != nil {
				errs.Add(err)
				return
			}
			integrations = append(integrations, notify.NewIntegration(n, rs, name, i))
		}
	)

	for i, c := range nc.WebhookConfigs {
		add("webhook", i, c, func(l log.Logger) (notify.Notifier, error) { return webhook.New(c, tmpl, l) })
	}
	for i, c := range nc.EmailConfigs {
		add("email", i, c, func(l log.Logger) (notify.Notifier, error) { return email.New(c, tmpl, l), nil })
	}
	for i, c := range nc.PagerdutyConfigs {
		add("pagerduty", i, c, func(l log.Logger) (notify.Notifier, error) { return pagerduty.New(c, tmpl, l) })
	}
	for i, c := range nc.OpsGenieConfigs {
		add("opsgenie", i, c, func(l log.Logger) (notify.Notifier, error) { return opsgenie.New(c, tmpl, l) })
	}
	for i, c := range nc.WechatConfigs {
		add("wechat", i, c, func(l log.Logger) (notify.Notifier, error) { return wechat.New(c, tmpl, l) })
	}
	for i, c := range nc.SlackConfigs {
		add("slack", i, c, func(l log.Logger) (notify.Notifier, error) { return slack.New(c, tmpl, l) })
	}
	for i, c := range nc.SlackConfigV2 {
		add("slackV2", i, c, func(l log.Logger) (notify.Notifier, error) { return slackV2.New(c, tmpl, l) })
	}
	for i, c := range nc.VictorOpsConfigs {
		add("victorops", i, c, func(l log.Logger) (notify.Notifier, error) { return victorops.New(c, tmpl, l) })
	}
	for i, c := range nc.PushoverConfigs {
		add("pushover", i, c, func(l log.Logger) (notify.Notifier, error) { return pushover.New(c, tmpl, l) })
	}
	for i, c := range nc.SNSConfigs {
		add("sns", i, c, func(l log.Logger) (notify.Notifier, error) { return sns.New(c, tmpl, l) })
	}
<<<<<<< HEAD
	for i, c := range nc.SigmaConfigs {
		add("sigma", i, c, func(l log.Logger) (notify.Notifier, error) { return sigma.New(c, tmpl, l) })
	}
	for i, c := range nc.TwilioConfigs {
		add("twilio", i, c, func(l log.Logger) (notify.Notifier, error) { return twilio.New(c, tmpl, l) })
=======
	for i, c := range nc.TelegramConfigs {
		add("telegram", i, c, func(l log.Logger) (notify.Notifier, error) { return telegram.New(c, tmpl, l) })
>>>>>>> c732372d
	}
	if errs.Len() > 0 {
		return nil, &errs
	}
	return integrations, nil
}

func main() {
	os.Exit(run())
}

func run() int {
	if os.Getenv("DEBUG") != "" {
		runtime.SetBlockProfileRate(20)
		runtime.SetMutexProfileFraction(20)
	}

	var (
		configFile          = kingpin.Flag("config.file", "Alertmanager configuration file name.").Default("alertmanager.yml").String()
		dataDir             = kingpin.Flag("storage.path", "Base path for data storage.").Default("data/").String()
		retention           = kingpin.Flag("data.retention", "How long to keep data for.").Default("120h").Duration()
		maintenanceInterval = kingpin.Flag("data.maintenance-interval", "Interval between garbage collection and snapshotting to disk of the silences and the notification logs.").Default("15m").Duration()
		alertGCInterval     = kingpin.Flag("alerts.gc-interval", "Interval between alert GC.").Default("30m").Duration()

		webConfig      = webflag.AddFlags(kingpin.CommandLine)
		externalURL    = kingpin.Flag("web.external-url", "The URL under which Alertmanager is externally reachable (for example, if Alertmanager is served via a reverse proxy). Used for generating relative and absolute links back to Alertmanager itself. If the URL has a path portion, it will be used to prefix all HTTP endpoints served by Alertmanager. If omitted, relevant URL components will be derived automatically.").String()
		routePrefix    = kingpin.Flag("web.route-prefix", "Prefix for the internal routes of web endpoints. Defaults to path of --web.external-url.").String()
		listenAddress  = kingpin.Flag("web.listen-address", "Address to listen on for the web interface and API.").Default(":9093").String()
		getConcurrency = kingpin.Flag("web.get-concurrency", "Maximum number of GET requests processed concurrently. If negative or zero, the limit is GOMAXPROC or 8, whichever is larger.").Default("0").Int()
		httpTimeout    = kingpin.Flag("web.timeout", "Timeout for HTTP requests. If negative or zero, no timeout is set.").Default("0").Duration()

		clusterBindAddr = kingpin.Flag("cluster.listen-address", "Listen address for cluster. Set to empty string to disable HA mode.").
				Default(defaultClusterAddr).String()
		clusterAdvertiseAddr   = kingpin.Flag("cluster.advertise-address", "Explicit address to advertise in cluster.").String()
		peers                  = kingpin.Flag("cluster.peer", "Initial peers (may be repeated).").Strings()
		peerTimeout            = kingpin.Flag("cluster.peer-timeout", "Time to wait between peers to send notifications.").Default("15s").Duration()
		gossipInterval         = kingpin.Flag("cluster.gossip-interval", "Interval between sending gossip messages. By lowering this value (more frequent) gossip messages are propagated across the cluster more quickly at the expense of increased bandwidth.").Default(cluster.DefaultGossipInterval.String()).Duration()
		pushPullInterval       = kingpin.Flag("cluster.pushpull-interval", "Interval for gossip state syncs. Setting this interval lower (more frequent) will increase convergence speeds across larger clusters at the expense of increased bandwidth usage.").Default(cluster.DefaultPushPullInterval.String()).Duration()
		tcpTimeout             = kingpin.Flag("cluster.tcp-timeout", "Timeout for establishing a stream connection with a remote node for a full state sync, and for stream read and write operations.").Default(cluster.DefaultTCPTimeout.String()).Duration()
		probeTimeout           = kingpin.Flag("cluster.probe-timeout", "Timeout to wait for an ack from a probed node before assuming it is unhealthy. This should be set to 99-percentile of RTT (round-trip time) on your network.").Default(cluster.DefaultProbeTimeout.String()).Duration()
		probeInterval          = kingpin.Flag("cluster.probe-interval", "Interval between random node probes. Setting this lower (more frequent) will cause the cluster to detect failed nodes more quickly at the expense of increased bandwidth usage.").Default(cluster.DefaultProbeInterval.String()).Duration()
		settleTimeout          = kingpin.Flag("cluster.settle-timeout", "Maximum time to wait for cluster connections to settle before evaluating notifications.").Default(cluster.DefaultPushPullInterval.String()).Duration()
		reconnectInterval      = kingpin.Flag("cluster.reconnect-interval", "Interval between attempting to reconnect to lost peers.").Default(cluster.DefaultReconnectInterval.String()).Duration()
		peerReconnectTimeout   = kingpin.Flag("cluster.reconnect-timeout", "Length of time to attempt to reconnect to a lost peer.").Default(cluster.DefaultReconnectTimeout.String()).Duration()
		tlsConfigFile          = kingpin.Flag("cluster.tls-config", "[EXPERIMENTAL] Path to config yaml file that can enable mutual TLS within the gossip protocol.").Default("").String()
		allowInsecureAdvertise = kingpin.Flag("cluster.allow-insecure-public-advertise-address-discovery", "[EXPERIMENTAL] Allow alertmanager to discover and listen on a public IP address.").Bool()
	)

	promlogflag.AddFlags(kingpin.CommandLine, &promlogConfig)
	kingpin.CommandLine.UsageWriter(os.Stdout)

	kingpin.Version(version.Print("alertmanager"))
	kingpin.CommandLine.GetFlag("help").Short('h')
	kingpin.Parse()

	logger := promlog.New(&promlogConfig)

	level.Info(logger).Log("msg", "Starting Alertmanager", "version", version.Info())
	level.Info(logger).Log("build_context", version.BuildContext())

	err := os.MkdirAll(*dataDir, 0o777)
	if err != nil {
		level.Error(logger).Log("msg", "Unable to create data directory", "err", err)
		return 1
	}

	tlsTransportConfig, err := cluster.GetTLSTransportConfig(*tlsConfigFile)
	if err != nil {
		level.Error(logger).Log("msg", "unable to initialize TLS transport configuration for gossip mesh", "err", err)
		return 1
	}
	var peer *cluster.Peer
	if *clusterBindAddr != "" {
		peer, err = cluster.Create(
			log.With(logger, "component", "cluster"),
			prometheus.DefaultRegisterer,
			*clusterBindAddr,
			*clusterAdvertiseAddr,
			*peers,
			true,
			*pushPullInterval,
			*gossipInterval,
			*tcpTimeout,
			*probeTimeout,
			*probeInterval,
			tlsTransportConfig,
			*allowInsecureAdvertise,
		)
		if err != nil {
			level.Error(logger).Log("msg", "unable to initialize gossip mesh", "err", err)
			return 1
		}
		clusterEnabled.Set(1)
	}

	stopc := make(chan struct{})
	var wg sync.WaitGroup
	wg.Add(1)

	notificationLogOpts := []nflog.Option{
		nflog.WithRetention(*retention),
		nflog.WithSnapshot(filepath.Join(*dataDir, "nflog")),
		nflog.WithMaintenance(*maintenanceInterval, stopc, wg.Done, nil),
		nflog.WithMetrics(prometheus.DefaultRegisterer),
		nflog.WithLogger(log.With(logger, "component", "nflog")),
	}

	notificationLog, err := nflog.New(notificationLogOpts...)
	if err != nil {
		level.Error(logger).Log("err", err)
		return 1
	}
	if peer != nil {
		c := peer.AddState("nfl", notificationLog, prometheus.DefaultRegisterer)
		notificationLog.SetBroadcast(c.Broadcast)
	}

	marker := types.NewMarker(prometheus.DefaultRegisterer)

	silenceOpts := silence.Options{
		SnapshotFile: filepath.Join(*dataDir, "silences"),
		Retention:    *retention,
		Logger:       log.With(logger, "component", "silences"),
		Metrics:      prometheus.DefaultRegisterer,
	}

	silences, err := silence.New(silenceOpts)
	if err != nil {
		level.Error(logger).Log("err", err)
		return 1
	}
	if peer != nil {
		c := peer.AddState("sil", silences, prometheus.DefaultRegisterer)
		silences.SetBroadcast(c.Broadcast)
	}

	// Start providers before router potentially sends updates.
	wg.Add(1)
	go func() {
		silences.Maintenance(*maintenanceInterval, filepath.Join(*dataDir, "silences"), stopc, nil)
		wg.Done()
	}()

	defer func() {
		close(stopc)
		wg.Wait()
	}()

	// Peer state listeners have been registered, now we can join and get the initial state.
	if peer != nil {
		err = peer.Join(
			*reconnectInterval,
			*peerReconnectTimeout,
		)
		if err != nil {
			level.Warn(logger).Log("msg", "unable to join gossip mesh", "err", err)
		}
		ctx, cancel := context.WithTimeout(context.Background(), *settleTimeout)
		defer func() {
			cancel()
			if err := peer.Leave(10 * time.Second); err != nil {
				level.Warn(logger).Log("msg", "unable to leave gossip mesh", "err", err)
			}
		}()
		go peer.Settle(ctx, *gossipInterval*10)
	}

	alerts, err := mem.NewAlerts(context.Background(), marker, *alertGCInterval, nil, logger, prometheus.DefaultRegisterer)
	if err != nil {
		level.Error(logger).Log("err", err)
		return 1
	}
	defer alerts.Close()

	var disp *dispatch.Dispatcher
	defer func() {
		disp.Stop()
	}()

	groupFn := func(routeFilter func(*dispatch.Route) bool, alertFilter func(*types.Alert, time.Time) bool) (dispatch.AlertGroups, map[model.Fingerprint][]string) {
		return disp.Groups(routeFilter, alertFilter)
	}

	// An interface value that holds a nil concrete value is non-nil.
	// Therefore we explicly pass an empty interface, to detect if the
	// cluster is not enabled in notify.
	var clusterPeer cluster.ClusterPeer
	if peer != nil {
		clusterPeer = peer
	}

	api, err := api.New(api.Options{
		Alerts:      alerts,
		Silences:    silences,
		StatusFunc:  marker.Status,
		Peer:        clusterPeer,
		Timeout:     *httpTimeout,
		Concurrency: *getConcurrency,
		Logger:      log.With(logger, "component", "api"),
		Registry:    prometheus.DefaultRegisterer,
		GroupFunc:   groupFn,
	})
	if err != nil {
		level.Error(logger).Log("err", errors.Wrap(err, "failed to create API"))
		return 1
	}

	amURL, err := extURL(logger, os.Hostname, *listenAddress, *externalURL)
	if err != nil {
		level.Error(logger).Log("msg", "failed to determine external URL", "err", err)
		return 1
	}
	level.Debug(logger).Log("externalURL", amURL.String())

	waitFunc := func() time.Duration { return 0 }
	if peer != nil {
		waitFunc = clusterWait(peer, *peerTimeout)
	}
	timeoutFunc := func(d time.Duration) time.Duration {
		if d < notify.MinTimeout {
			d = notify.MinTimeout
		}
		return d + waitFunc()
	}

	var (
		inhibitor *inhibit.Inhibitor
		tmpl      *template.Template
	)

	dispMetrics := dispatch.NewDispatcherMetrics(false, prometheus.DefaultRegisterer)
	pipelineBuilder := notify.NewPipelineBuilder(prometheus.DefaultRegisterer)
	configLogger := log.With(logger, "component", "configuration")
	configCoordinator := config.NewCoordinator(
		*configFile,
		prometheus.DefaultRegisterer,
		configLogger,
	)
	configCoordinator.Subscribe(func(conf *config.Config) error {
		tmpl, err = template.FromGlobs(conf.Templates...)
		if err != nil {
			return errors.Wrap(err, "failed to parse templates")
		}
		tmpl.ExternalURL = amURL

		// Build the routing tree and record which receivers are used.
		routes := dispatch.NewRoute(conf.Route, nil)
		activeReceivers := make(map[string]struct{})
		routes.Walk(func(r *dispatch.Route) {
			activeReceivers[r.RouteOpts.Receiver] = struct{}{}
		})

		// Build the map of receiver to integrations.
		receivers := make(map[string][]notify.Integration, len(activeReceivers))
		var integrationsNum int
		for _, rcv := range conf.Receivers {
			if _, found := activeReceivers[rcv.Name]; !found {
				// No need to build a receiver if no route is using it.
				level.Info(configLogger).Log("msg", "skipping creation of receiver not referenced by any route", "receiver", rcv.Name)
				continue
			}
			integrations, err := buildReceiverIntegrations(rcv, tmpl, logger)
			if err != nil {
				return err
			}
			// rcv.Name is guaranteed to be unique across all receivers.
			receivers[rcv.Name] = integrations
			integrationsNum += len(integrations)
		}

		// Build the map of time interval names to time interval definitions.
		timeIntervals := make(map[string][]timeinterval.TimeInterval, len(conf.MuteTimeIntervals)+len(conf.TimeIntervals))
		for _, ti := range conf.MuteTimeIntervals {
			timeIntervals[ti.Name] = ti.TimeIntervals
		}

		for _, ti := range conf.TimeIntervals {
			timeIntervals[ti.Name] = ti.TimeIntervals
		}

		inhibitor.Stop()
		disp.Stop()

		inhibitor = inhibit.NewInhibitor(alerts, conf.InhibitRules, marker, logger)
		silencer := silence.NewSilencer(silences, marker, logger)

		// An interface value that holds a nil concrete value is non-nil.
		// Therefore we explicly pass an empty interface, to detect if the
		// cluster is not enabled in notify.
		var pipelinePeer notify.Peer
		if peer != nil {
			pipelinePeer = peer
		}

		pipeline := pipelineBuilder.New(
			receivers,
			waitFunc,
			inhibitor,
			silencer,
			timeIntervals,
			notificationLog,
			pipelinePeer,
		)
		configuredReceivers.Set(float64(len(activeReceivers)))
		configuredIntegrations.Set(float64(integrationsNum))

		api.Update(conf, func(labels model.LabelSet) {
			inhibitor.Mutes(labels)
			silencer.Mutes(labels)
		})

		disp = dispatch.NewDispatcher(alerts, routes, pipeline, marker, timeoutFunc, nil, logger, dispMetrics)
		routes.Walk(func(r *dispatch.Route) {
			if r.RouteOpts.RepeatInterval > *retention {
				level.Warn(configLogger).Log(
					"msg",
					"repeat_interval is greater than the data retention period. It can lead to notifications being repeated more often than expected.",
					"repeat_interval",
					r.RouteOpts.RepeatInterval,
					"retention",
					*retention,
					"route",
					r.Key(),
				)
			}
		})

		go disp.Run()
		go inhibitor.Run()

		return nil
	})

	if err := configCoordinator.Reload(); err != nil {
		return 1
	}

	// Make routePrefix default to externalURL path if empty string.
	if *routePrefix == "" {
		*routePrefix = amURL.Path
	}
	*routePrefix = "/" + strings.Trim(*routePrefix, "/")
	level.Debug(logger).Log("routePrefix", *routePrefix)

	router := route.New().WithInstrumentation(instrumentHandler)
	if *routePrefix != "/" {
		router.Get("/", func(w http.ResponseWriter, r *http.Request) {
			http.Redirect(w, r, *routePrefix, http.StatusFound)
		})
		router = router.WithPrefix(*routePrefix)
	}

	webReload := make(chan chan error)

	ui.Register(router, webReload, logger)

	router.Get("/callback/twilio", func(w http.ResponseWriter, req *http.Request) {
		id := req.URL.Query().Get("id")
		twilio.Storage.Get(id)
		w.Header().Add("Content-Type", "text/xml")
		if val := twilio.Storage.Get(id); val == nil {
			w.WriteHeader(http.StatusNotFound)
			return
		} else {
			w.WriteHeader(http.StatusOK)
			w.Write(val.Data)
			return
		}
	})

	mux := api.Register(router, *routePrefix)

	srv := &http.Server{Addr: *listenAddress, Handler: mux}
	srvc := make(chan struct{})

	go func() {
		level.Info(logger).Log("msg", "Listening", "address", *listenAddress)
		if err := web.ListenAndServe(srv, *webConfig, logger); err != http.ErrServerClosed {
			level.Error(logger).Log("msg", "Listen error", "err", err)
			close(srvc)
		}
		defer func() {
			if err := srv.Close(); err != nil {
				level.Error(logger).Log("msg", "Error on closing the server", "err", err)
			}
		}()
	}()

	var (
		hup      = make(chan os.Signal, 1)
		hupReady = make(chan bool)
		term     = make(chan os.Signal, 1)
	)
	signal.Notify(hup, syscall.SIGHUP)
	signal.Notify(term, os.Interrupt, syscall.SIGTERM)

	go func() {
		<-hupReady
		for {
			select {
			case <-hup:
				// ignore error, already logged in `reload()`
				_ = configCoordinator.Reload()
			case errc := <-webReload:
				errc <- configCoordinator.Reload()
			}
		}
	}()

	// Wait for reload or termination signals.
	close(hupReady) // Unblock SIGHUP handler.

	for {
		select {
		case <-term:
			level.Info(logger).Log("msg", "Received SIGTERM, exiting gracefully...")
			return 0
		case <-srvc:
			return 1
		}
	}
}

// clusterWait returns a function that inspects the current peer state and returns
// a duration of one base timeout for each peer with a higher ID than ourselves.
func clusterWait(p *cluster.Peer, timeout time.Duration) func() time.Duration {
	return func() time.Duration {
		return time.Duration(p.Position()) * timeout
	}
}

func extURL(logger log.Logger, hostnamef func() (string, error), listen, external string) (*url.URL, error) {
	if external == "" {
		hostname, err := hostnamef()
		if err != nil {
			return nil, err
		}
		_, port, err := net.SplitHostPort(listen)
		if err != nil {
			return nil, err
		}
		if port == "" {
			level.Warn(logger).Log("msg", "no port found for listen address", "address", listen)
		}

		external = fmt.Sprintf("http://%s:%s/", hostname, port)
	}

	u, err := url.Parse(external)
	if err != nil {
		return nil, err
	}
	if u.Scheme != "http" && u.Scheme != "https" {
		return nil, errors.Errorf("%q: invalid %q scheme, only 'http' and 'https' are supported", u.String(), u.Scheme)
	}

	ppref := strings.TrimRight(u.Path, "/")
	if ppref != "" && !strings.HasPrefix(ppref, "/") {
		ppref = "/" + ppref
	}
	u.Path = ppref

	return u, nil
}<|MERGE_RESOLUTION|>--- conflicted
+++ resolved
@@ -16,6 +16,7 @@
 import (
 	"context"
 	"fmt"
+	"github.com/prometheus/alertmanager/notify/sigma"
 	"github.com/prometheus/alertmanager/notify/slackV2"
 	"github.com/prometheus/alertmanager/notify/twilio"
 	"net"
@@ -55,7 +56,6 @@
 	"github.com/prometheus/alertmanager/notify/opsgenie"
 	"github.com/prometheus/alertmanager/notify/pagerduty"
 	"github.com/prometheus/alertmanager/notify/pushover"
-	"github.com/prometheus/alertmanager/notify/sigma"
 	"github.com/prometheus/alertmanager/notify/slack"
 	"github.com/prometheus/alertmanager/notify/sns"
 	"github.com/prometheus/alertmanager/notify/telegram"
@@ -176,16 +176,14 @@
 	for i, c := range nc.SNSConfigs {
 		add("sns", i, c, func(l log.Logger) (notify.Notifier, error) { return sns.New(c, tmpl, l) })
 	}
-<<<<<<< HEAD
 	for i, c := range nc.SigmaConfigs {
 		add("sigma", i, c, func(l log.Logger) (notify.Notifier, error) { return sigma.New(c, tmpl, l) })
 	}
 	for i, c := range nc.TwilioConfigs {
 		add("twilio", i, c, func(l log.Logger) (notify.Notifier, error) { return twilio.New(c, tmpl, l) })
-=======
+	}
 	for i, c := range nc.TelegramConfigs {
 		add("telegram", i, c, func(l log.Logger) (notify.Notifier, error) { return telegram.New(c, tmpl, l) })
->>>>>>> c732372d
 	}
 	if errs.Len() > 0 {
 		return nil, &errs
@@ -246,7 +244,7 @@
 	level.Info(logger).Log("msg", "Starting Alertmanager", "version", version.Info())
 	level.Info(logger).Log("build_context", version.BuildContext())
 
-	err := os.MkdirAll(*dataDir, 0o777)
+	err := os.MkdirAll(*dataDir, 0777)
 	if err != nil {
 		level.Error(logger).Log("msg", "Unable to create data directory", "err", err)
 		return 1
@@ -325,7 +323,7 @@
 	// Start providers before router potentially sends updates.
 	wg.Add(1)
 	go func() {
-		silences.Maintenance(*maintenanceInterval, filepath.Join(*dataDir, "silences"), stopc, nil)
+		silences.Maintenance(15*time.Minute, filepath.Join(*dataDir, "silences"), stopc, nil)
 		wg.Done()
 	}()
 
@@ -361,9 +359,7 @@
 	defer alerts.Close()
 
 	var disp *dispatch.Dispatcher
-	defer func() {
-		disp.Stop()
-	}()
+	defer disp.Stop()
 
 	groupFn := func(routeFilter func(*dispatch.Route) bool, alertFilter func(*types.Alert, time.Time) bool) (dispatch.AlertGroups, map[model.Fingerprint][]string) {
 		return disp.Groups(routeFilter, alertFilter)
@@ -388,6 +384,7 @@
 		Registry:    prometheus.DefaultRegisterer,
 		GroupFunc:   groupFn,
 	})
+
 	if err != nil {
 		level.Error(logger).Log("err", errors.Wrap(err, "failed to create API"))
 		return 1
@@ -456,14 +453,10 @@
 			integrationsNum += len(integrations)
 		}
 
-		// Build the map of time interval names to time interval definitions.
-		timeIntervals := make(map[string][]timeinterval.TimeInterval, len(conf.MuteTimeIntervals)+len(conf.TimeIntervals))
+		// Build the map of time interval names to mute time definitions.
+		muteTimes := make(map[string][]timeinterval.TimeInterval, len(conf.MuteTimeIntervals))
 		for _, ti := range conf.MuteTimeIntervals {
-			timeIntervals[ti.Name] = ti.TimeIntervals
-		}
-
-		for _, ti := range conf.TimeIntervals {
-			timeIntervals[ti.Name] = ti.TimeIntervals
+			muteTimes[ti.Name] = ti.TimeIntervals
 		}
 
 		inhibitor.Stop()
@@ -485,7 +478,7 @@
 			waitFunc,
 			inhibitor,
 			silencer,
-			timeIntervals,
+			muteTimes,
 			notificationLog,
 			pipelinePeer,
 		)
