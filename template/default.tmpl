{{ define "__alertmanager" }}Alertmanager{{ end }}
{{ define "__alertmanagerURL" }}{{ .ExternalURL }}/#/alerts?receiver={{ .Receiver | urlquery }}{{ end }}

{{ define "__subject" }}[{{ .Status | toUpper }}{{ if eq .Status "firing" }}:{{ .Alerts.Firing | len }}{{ end }}] {{ .GroupLabels.SortedPairs.Values | join " " }} {{ if gt (len .CommonLabels) (len .GroupLabels) }}({{ with .CommonLabels.Remove .GroupLabels.Names }}{{ .Values | join " " }}{{ end }}){{ end }}{{ end }}
{{ define "__description" }}{{ end }}

{{ define "__text_alert_list" }}{{ range . }}Labels:
{{ range .Labels.SortedPairs }} - {{ .Name }} = {{ .Value }}
{{ end }}Annotations:
{{ range .Annotations.SortedPairs }} - {{ .Name }} = {{ .Value }}
{{ end }}Source: {{ .GeneratorURL }}
{{ end }}{{ end }}

{{ define "__text_alert_list_markdown" }}{{ range . }}
Labels:
{{ range .Labels.SortedPairs }}  - {{ .Name }} = {{ .Value }}
{{ end }}
Annotations:
{{ range .Annotations.SortedPairs }}  - {{ .Name }} = {{ .Value }}
{{ end }}
Source: {{ .GeneratorURL }}
{{ end }}
{{ end }}

{{ define "slack.default.title" }}{{ template "__subject" . }}{{ end }}
{{ define "slack.default.username" }}{{ template "__alertmanager" . }}{{ end }}
{{ define "slack.default.fallback" }}{{ template "slack.default.title" . }} | {{ template "slack.default.titlelink" . }}{{ end }}
{{ define "slack.default.callbackid" }}{{ end }}
{{ define "slack.default.pretext" }}{{ end }}
{{ define "slack.default.titlelink" }}{{ template "__alertmanagerURL" . }}{{ end }}
{{ define "slack.default.iconemoji" }}{{ end }}
{{ define "slack.default.iconurl" }}{{ end }}
{{ define "slack.default.text" }}{{ end }}
{{ define "slack.default.footer" }}{{ end }}


{{ define "pagerduty.default.description" }}{{ template "__subject" . }}{{ end }}
{{ define "pagerduty.default.client" }}{{ template "__alertmanager" . }}{{ end }}
{{ define "pagerduty.default.clientURL" }}{{ template "__alertmanagerURL" . }}{{ end }}
{{ define "pagerduty.default.instances" }}{{ template "__text_alert_list" . }}{{ end }}


{{ define "opsgenie.default.message" }}{{ template "__subject" . }}{{ end }}
{{ define "opsgenie.default.description" }}{{ .CommonAnnotations.SortedPairs.Values | join " " }}
{{ if gt (len .Alerts.Firing) 0 -}}
Alerts Firing:
{{ template "__text_alert_list" .Alerts.Firing }}
{{- end }}
{{ if gt (len .Alerts.Resolved) 0 -}}
Alerts Resolved:
{{ template "__text_alert_list" .Alerts.Resolved }}
{{- end }}
{{- end }}
{{ define "opsgenie.default.source" }}{{ template "__alertmanagerURL" . }}{{ end }}


{{ define "wechat.default.message" }}{{ template "__subject" . }}
{{ .CommonAnnotations.SortedPairs.Values | join " " }}
{{ if gt (len .Alerts.Firing) 0 -}}
Alerts Firing:
{{ template "__text_alert_list" .Alerts.Firing }}
{{- end }}
{{ if gt (len .Alerts.Resolved) 0 -}}
Alerts Resolved:
{{ template "__text_alert_list" .Alerts.Resolved }}
{{- end }}
AlertmanagerUrl:
{{ template "__alertmanagerURL" . }}
{{- end }}
{{ define "wechat.default.to_user" }}{{ end }}
{{ define "wechat.default.to_party" }}{{ end }}
{{ define "wechat.default.to_tag" }}{{ end }}
{{ define "wechat.default.agent_id" }}{{ end }}



{{ define "victorops.default.state_message" }}{{ .CommonAnnotations.SortedPairs.Values | join " " }}
{{ if gt (len .Alerts.Firing) 0 -}}
Alerts Firing:
{{ template "__text_alert_list" .Alerts.Firing }}
{{- end }}
{{ if gt (len .Alerts.Resolved) 0 -}}
Alerts Resolved:
{{ template "__text_alert_list" .Alerts.Resolved }}
{{- end }}
{{- end }}
{{ define "victorops.default.entity_display_name" }}{{ template "__subject" . }}{{ end }}
{{ define "victorops.default.monitoring_tool" }}{{ template "__alertmanager" . }}{{ end }}

{{ define "pushover.default.title" }}{{ template "__subject" . }}{{ end }}
{{ define "pushover.default.message" }}{{ .CommonAnnotations.SortedPairs.Values | join " " }}
{{ if gt (len .Alerts.Firing) 0 }}
Alerts Firing:
{{ template "__text_alert_list" .Alerts.Firing }}
{{ end }}
{{ if gt (len .Alerts.Resolved) 0 }}
Alerts Resolved:
{{ template "__text_alert_list" .Alerts.Resolved }}
{{ end }}
{{ end }}
{{ define "pushover.default.url" }}{{ template "__alertmanagerURL" . }}{{ end }}

{{ define "sns.default.subject" }}{{ template "__subject" . }}{{ end }}
{{ define "sns.default.message" }}{{ .CommonAnnotations.SortedPairs.Values | join " " }}
{{ if gt (len .Alerts.Firing) 0 }}
Alerts Firing:
{{ template "__text_alert_list" .Alerts.Firing }}
{{ end }}
{{ if gt (len .Alerts.Resolved) 0 }}
Alerts Resolved:
{{ template "__text_alert_list" .Alerts.Resolved }}
{{ end }}
{{ end }}

{{ define "telegram.default.message" }}
{{ if gt (len .Alerts.Firing) 0 }}
Alerts Firing:
{{ template "__text_alert_list" .Alerts.Firing }}
{{ end }}
{{ if gt (len .Alerts.Resolved) 0 }}
Alerts Resolved:
{{ template "__text_alert_list" .Alerts.Resolved }}
{{ end }}
{{ end }}

{{ define "discord.default.title" }}{{ template "__subject" . }}{{ end }}
{{ define "discord.default.message" }}
{{ if gt (len .Alerts.Firing) 0 }}
Alerts Firing:
{{ template "__text_alert_list" .Alerts.Firing }}
{{ end }}
{{ if gt (len .Alerts.Resolved) 0 }}
Alerts Resolved:
{{ template "__text_alert_list" .Alerts.Resolved }}
{{ end }}
{{ end }}

{{ define "webex.default.message" }}{{ .CommonAnnotations.SortedPairs.Values | join " " }}
{{ if gt (len .Alerts.Firing) 0 }}
Alerts Firing:
{{ template "__text_alert_list" .Alerts.Firing }}
{{ end }}
{{ if gt (len .Alerts.Resolved) 0 }}
Alerts Resolved:
{{ template "__text_alert_list" .Alerts.Resolved }}
{{ end }}
{{ end }}

{{ define "msteams.default.text" }}
<<<<<<< HEAD
{{ if gt (len .Alerts.Firing) 0 }}
# Alerts Firing:
{{ template "__text_alert_list_markdown" .Alerts.Firing }}
{{ end }}
{{ if gt (len .Alerts.Resolved) 0 }}
# Alerts Resolved:
{{ template "__text_alert_list_markdown" .Alerts.Resolved }}
{{ end }}
{{ end }}

{{ define "jira.default.summary" }}{{ template "__subject" . }}{{ end }}
{{ define "jira.default.description" }}
{{ if gt (len .Alerts.Firing) 0 }}
# Alerts Firing:
{{ template "__text_alert_list_markdown" .Alerts.Firing }}
{{ end }}
{{ if gt (len .Alerts.Resolved) 0 }}
# Alerts Resolved:
{{ template "__text_alert_list_markdown" .Alerts.Resolved }}
{{ end }}
{{ end }}

{{- define "jira.default.priority" -}}
{{- $priority := "" }}
{{- range .Alerts.Firing -}}
    {{- $severity := index .Labels "severity" -}}
    {{- if (eq $severity "critical") -}}
        {{- $priority = "High" -}}
    {{- else if (and (eq $severity "warning") (ne $priority "High")) -}}
        {{- $priority = "Medium" -}}
    {{- else if (and (eq $severity "info") (eq $priority "")) -}}
        {{- $priority = "Low" -}}
    {{- end -}}
{{- end -}}
{{- if eq $priority "" -}}
    {{- range .Alerts.Resolved -}}
        {{- $severity := index .Labels "severity" -}}
        {{- if (eq $severity "critical") -}}
            {{- $priority = "High" -}}
        {{- else if (and (eq $severity "warning") (ne $priority "High")) -}}
            {{- $priority = "Medium" -}}
        {{- else if (and (eq $severity "info") (eq $priority "")) -}}
            {{- $priority = "Low" -}}
        {{- end -}}
    {{- end -}}
{{- end -}}
{{- $priority -}}
{{- end -}}
=======
{
    "$schema": "http://adaptivecards.io/schemas/adaptive-card.json",
    "type": "AdaptiveCard",
    "version": "1.2",
    "padding": "None",
    "msteams": {
        "width": "Full"
    },
    
    "body": [
        {
            "type": "Container",
            "id": "alert-msg",
            "padding": "Default",
            "items": [
                {
                    "type": "TextBlock",
                    "id": "alert-summary-title",
                    "text": "[{{- if gt (len .Alerts.Firing) 0 }}FIRING: {{ .Alerts.Firing | len }}] 🔥 {{end}} {{- if gt (len .Alerts.Resolved) 0 }}RESOLVED: {{ .Alerts.Resolved | len }}] ✅ {{end}} {{ with index .Alerts 0 -}}{{ .Labels.alertname }}{{ end }}",
                    "weight": "Bolder",
                    "color": "{{- if gt (len .Alerts.Firing) 0 }}Attention{{end}}{{- if gt (len .Alerts.Resolved) 0 }}Good{{end}}",
                    "size": "ExtraLarge",
                    "horizontalAlignment": "Left"
                },
                {
                    "type": "Container",
                    "id": "alert-summary-container",
                    "padding": "None",
                    "items": [
                        {
                            "type": "TextBlock",
                            "id": "alert-summary-description",
                            "text": "{{ .Alerts.Firing | len }} alerts are firing",
                            "wrap": true
                        },
                         {
                            "type": "ActionSet",
                            "id": "alert-silence-action",
                            "actions": [
                                {
                                    "type": "Action.OpenUrl",
                                    "id": "silence",
                                    "title": "Silence",
                                    "url": "{{ .ExternalURL }}/#/silences/new?filter=%7B
                                    {{- range $key, $value := .CommonLabels }}
                                    {{- if eq $key "alertname" }}{{ $key }}%3D%22{{ reReplaceAll "\\\\" "" $value }}%22{{ end }}
                                    {{- end }}
                                    {{- range $key, $value := .CommonLabels }}
                                    {{- if ne $key "alertname" }}%2C{{ $key }}%3D%22{{ reReplaceAll "\\\\" "" $value }}%22{{ end }}
                                    {{- end -}}%7D"
                                },
                                {{ with $alert := index .Alerts 0}}
                                {
                                    "type": "Action.OpenUrl",
                                    "id": "prom",
                                    "title": "View in Prometheus",
                                    "url": "{{ .GeneratorURL }}"
                                }
                                
                                {{ end }}      
                            
                            ]
                        }

                    ]
                },
                 {{ range $index, $alert := .Alerts.Firing }}
                {
                    "type": "Container",
                    "id": "{{ $index }}-alerts-container",
                    "isVisible": true,
                    "padding": "None",
                    "items": [

                        {
                            "type": "Container",
                            "id": "alert-{{ $index }}-msg-container",
                            "padding": "None",
                            "separator": true,
                            "items": [
                                {
                                    "type": "TextBlock",
                                    "id": "alert-{{ $index }}-summary",
                                    "text": "{{ $alert.Labels.alertname}}",
                                    "wrap": true,
                                    "size": "Medium",
                                    "weight": "Bolder"
                                },
                                {
                                    "type": "TextBlock",
                                    "id": "alert-{{ $index }}-description",
                                    "text": "{{ $alert.Annotations.description }}",
                                    "wrap": true,
                                    "weight": "Lighter",
                                    "size": "Small"
                                },
                                {
                                    "type": "ActionSet",
                                    "id": "alert-{{ $index }}-actions",
                                    "actions": [
                                        {
                                            "type": "Action.ShowCard",
                                            "title": "View Labels",
                                            "card": {
                                                "type": "AdaptiveCard",
                                                "body": [
                                                    {
                                                    "type": "TextBlock",
                                                    "wrap": true,
                                                    "text": "{{ $alert.Labels }}"
                                                    }
                                                ]
                                            }
                                        },
                                          {
                                            "type": "Action.ShowCard",
                                            "title": "View Annotations",
                                            "card": {
                                                "type": "AdaptiveCard",
                                                "body": [
                                                    {
                                                    "type": "TextBlock",
                                                    "wrap": true,
                                                    "text": "{{ $alert.Annotations }}"
                                                    }
                                                ]
                                            }
                                        }
                
                                    ]
                                },

                                {
                                    "type": "Container",
                                    "id": "alert-{{ $index }}-backup-labels-container",
                                    "padding": "None",
                                    "isVisible": false,
                                    "items": [
                                        {
                                            "type": "FactSet",
                                            "id": "alert-{{ $index }}-backup-labels-factset",
                                            "facts": []
                                        }

                                    ]
                                }
                            ]
                        }
                    ]
                },
                {{ end }}
                {{ range $index, $alert := .Alerts.Resolved }}
                {
                    "type": "Container",
                    "id": "{{ $index }}-alerts-container",
                    "isVisible": true,
                    "padding": "None",
                    "items": [

                        {
                            "type": "Container",
                            "id": "alert-{{ $index }}-msg-container",
                            "padding": "None",
                            "separator": true,
                            "items": [
                                {
                                    "type": "TextBlock",
                                    "id": "alert-{{ $index }}-summary",
                                    "text": "{{ $alert.Labels.alertname}}",
                                    "wrap": true,
                                    "size": "Medium",
                                    "weight": "Bolder"
                                },
                                {
                                    "type": "TextBlock",
                                    "id": "alert-{{ $index }}-description",
                                    "text": "{{ $alert.Annotations.description }}",
                                    "wrap": true,
                                    "weight": "Lighter",
                                    "size": "Small"
                                },
                                {
                                    "type": "ActionSet",
                                    "id": "alert-{{ $index }}-actions",
                                    "actions": [
                                        {
                                            "type": "Action.ShowCard",
                                            "title": "View Labels",
                                            "card": {
                                                "type": "AdaptiveCard",
                                                "body": [
                                                    {
                                                    "type": "TextBlock",
                                                    "wrap": true,
                                                    "text": "{{ $alert.Labels }}"
                                                    }
                                                ]
                                            }
                                        },
                                          {
                                            "type": "Action.ShowCard",
                                            "title": "View Annotations",
                                            "card": {
                                                "type": "AdaptiveCard",
                                                "body": [
                                                    {
                                                    "type": "TextBlock",
                                                    "wrap": true,
                                                    "text": "{{ $alert.Annotations }}"
                                                    }
                                                ]
                                            }
                                        }
                
                                    ]
                                },

                                {
                                    "type": "Container",
                                    "id": "alert-{{ $index }}-backup-labels-container",
                                    "padding": "None",
                                    "isVisible": false,
                                    "items": [
                                        {
                                            "type": "FactSet",
                                            "id": "alert-{{ $index }}-backup-labels-factset",
                                            "facts": []
                                        }

                                    ]
                                }
                            ]
                        }
                    ]
                },
                {{ end }}
                {
                    "type": "Container",
                    "id": "backup-alerts-container",
                    "isVisible": false,
                    "padding": "None",
                    "items": [
                        {
                            "type": "Container",
                            "id": "alert-catch-msg-container",
                            "padding": "None",
                            "separator": false,
                            "items": []
                        }
                    ]
                }
            ]
        }

    ]
}
{{ end }}
>>>>>>> 1e078ece
<|MERGE_RESOLUTION|>--- conflicted
+++ resolved
@@ -147,56 +147,6 @@
 {{ end }}
 
 {{ define "msteams.default.text" }}
-<<<<<<< HEAD
-{{ if gt (len .Alerts.Firing) 0 }}
-# Alerts Firing:
-{{ template "__text_alert_list_markdown" .Alerts.Firing }}
-{{ end }}
-{{ if gt (len .Alerts.Resolved) 0 }}
-# Alerts Resolved:
-{{ template "__text_alert_list_markdown" .Alerts.Resolved }}
-{{ end }}
-{{ end }}
-
-{{ define "jira.default.summary" }}{{ template "__subject" . }}{{ end }}
-{{ define "jira.default.description" }}
-{{ if gt (len .Alerts.Firing) 0 }}
-# Alerts Firing:
-{{ template "__text_alert_list_markdown" .Alerts.Firing }}
-{{ end }}
-{{ if gt (len .Alerts.Resolved) 0 }}
-# Alerts Resolved:
-{{ template "__text_alert_list_markdown" .Alerts.Resolved }}
-{{ end }}
-{{ end }}
-
-{{- define "jira.default.priority" -}}
-{{- $priority := "" }}
-{{- range .Alerts.Firing -}}
-    {{- $severity := index .Labels "severity" -}}
-    {{- if (eq $severity "critical") -}}
-        {{- $priority = "High" -}}
-    {{- else if (and (eq $severity "warning") (ne $priority "High")) -}}
-        {{- $priority = "Medium" -}}
-    {{- else if (and (eq $severity "info") (eq $priority "")) -}}
-        {{- $priority = "Low" -}}
-    {{- end -}}
-{{- end -}}
-{{- if eq $priority "" -}}
-    {{- range .Alerts.Resolved -}}
-        {{- $severity := index .Labels "severity" -}}
-        {{- if (eq $severity "critical") -}}
-            {{- $priority = "High" -}}
-        {{- else if (and (eq $severity "warning") (ne $priority "High")) -}}
-            {{- $priority = "Medium" -}}
-        {{- else if (and (eq $severity "info") (eq $priority "")) -}}
-            {{- $priority = "Low" -}}
-        {{- end -}}
-    {{- end -}}
-{{- end -}}
-{{- $priority -}}
-{{- end -}}
-=======
 {
     "$schema": "http://adaptivecards.io/schemas/adaptive-card.json",
     "type": "AdaptiveCard",
@@ -454,4 +404,42 @@
     ]
 }
 {{ end }}
->>>>>>> 1e078ece
+
+{{ define "jira.default.summary" }}{{ template "__subject" . }}{{ end }}
+{{ define "jira.default.description" }}
+{{ if gt (len .Alerts.Firing) 0 }}
+# Alerts Firing:
+{{ template "__text_alert_list_markdown" .Alerts.Firing }}
+{{ end }}
+{{ if gt (len .Alerts.Resolved) 0 }}
+# Alerts Resolved:
+{{ template "__text_alert_list_markdown" .Alerts.Resolved }}
+{{ end }}
+{{ end }}
+
+{{- define "jira.default.priority" -}}
+{{- $priority := "" }}
+{{- range .Alerts.Firing -}}
+    {{- $severity := index .Labels "severity" -}}
+    {{- if (eq $severity "critical") -}}
+        {{- $priority = "High" -}}
+    {{- else if (and (eq $severity "warning") (ne $priority "High")) -}}
+        {{- $priority = "Medium" -}}
+    {{- else if (and (eq $severity "info") (eq $priority "")) -}}
+        {{- $priority = "Low" -}}
+    {{- end -}}
+{{- end -}}
+{{- if eq $priority "" -}}
+    {{- range .Alerts.Resolved -}}
+        {{- $severity := index .Labels "severity" -}}
+        {{- if (eq $severity "critical") -}}
+            {{- $priority = "High" -}}
+        {{- else if (and (eq $severity "warning") (ne $priority "High")) -}}
+            {{- $priority = "Medium" -}}
+        {{- else if (and (eq $severity "info") (eq $priority "")) -}}
+            {{- $priority = "Low" -}}
+        {{- end -}}
+    {{- end -}}
+{{- end -}}
+{{- $priority -}}
+{{- end -}}