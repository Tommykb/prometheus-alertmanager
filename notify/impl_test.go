--- conflicted
+++ resolved
@@ -236,11 +236,7 @@
 		Tags:        `{{ .CommonLabels.Tags }}`,
 		Note:        `{{ .CommonLabels.Note }}`,
 		Priority:    `{{ .CommonLabels.Priority }}`,
-<<<<<<< HEAD
-		APIKey:      `s3cr3t`,
-=======
 		APIKey:      `{{ .ExternalURL }}`,
->>>>>>> 73bdd966
 		APIURL:      &config.URL{u},
 	}
 	notifier := NewOpsGenie(conf, tmpl, logger)
@@ -263,11 +259,7 @@
 	require.NoError(t, err)
 	require.Equal(t, true, retry)
 	require.Equal(t, expectedURL, req.URL)
-<<<<<<< HEAD
-	require.Equal(t, "GenieKey s3cr3t", req.Header.Get("Authorization"))
-=======
 	require.Equal(t, "GenieKey http://am", req.Header.Get("Authorization"))
->>>>>>> 73bdd966
 	require.Equal(t, expectedBody, readBody(t, req))
 
 	// Fully defined alert.
