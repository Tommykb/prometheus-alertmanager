// Copyright 2019 Prometheus Team
// Licensed under the Apache License, Version 2.0 (the "License");
// you may not use this file except in compliance with the License.
// You may obtain a copy of the License at
//
// http://www.apache.org/licenses/LICENSE-2.0
//
// Unless required by applicable law or agreed to in writing, software
// distributed under the License is distributed on an "AS IS" BASIS,
// WITHOUT WARRANTIES OR CONDITIONS OF ANY KIND, either express or implied.
// See the License for the specific language governing permissions and
// limitations under the License.

package slackV2

import (
	"context"
	"fmt"
	"github.com/go-kit/log"
	"github.com/go-kit/log/level"
	"github.com/prometheus/alertmanager/config"
	"github.com/prometheus/alertmanager/notify"
	"github.com/prometheus/alertmanager/template"
	"github.com/prometheus/alertmanager/types"
	"github.com/slack-go/slack"
	"strings"
	"sync"
	"time"
)

// Notifier implements a Notifier for Slack notifications.
type Notifier struct {
	conf    *config.SlackConfigV2
	tmpl    *template.Template
	logger  log.Logger
	client  *slack.Client
	storage map[string]Data
	mu      sync.RWMutex
}

type Data struct {
	*template.Data
}

// New returns a new Slack notification handler.
func New(c *config.SlackConfigV2, t *template.Template, l log.Logger) (*Notifier, error) {
	token := c.Token
<<<<<<< HEAD
	client := slack.New(token)
=======
	client := slack.New(token, slack.OptionDebug(c.Debug))
>>>>>>> 4d64eb03

	notifier := &Notifier{
		conf:    c,
		tmpl:    t,
		logger:  l,
		client:  client,
		storage: make(map[string]Data),
	}
	go notifier.storageCleaner()
	return notifier, nil
}

// Notify implements the Notifier interface.
func (n *Notifier) Notify(ctx context.Context, as ...*types.Alert) (bool, error) {
	data := notify.GetTemplateData(ctx, n.tmpl, as, n.logger)

	if n.conf.Debug {
		level.Debug(n.logger).Log("Alert Data", data)
	}

	changedMessages := make([]string, 0)
	notifyMessages := make([]string, 0)
	for _, newAlert := range data.Alerts {
		messages := n.getMessagesByFingerprint(newAlert.Fingerprint)
		changedMessages = append(changedMessages, messages...)
		if len(messages) > 0 {
			n.mu.Lock()
			for _, ts := range messages {
				changed := false
				for i := range n.storage[ts].Alerts {
					if n.storage[ts].Alerts[i].Fingerprint == newAlert.Fingerprint {
						if n.storage[ts].Alerts[i].Status != newAlert.Status {
							n.storage[ts].Alerts[i].Status = newAlert.Status
							changed = true
						}
						n.storage[ts].Alerts[i].EndsAt = newAlert.EndsAt
						n.storage[ts].Data.CommonAnnotations = data.CommonAnnotations
					}
				}
				if !changed {
					notifyMessages = append(notifyMessages, ts)
				}
			}
			n.mu.Unlock()
		} else {
			ts, err := n.send(data, "")
			if err != nil {
				return false, err
			}
			n.mu.Lock()
			n.storage[ts] = Data{Data: data}
			n.mu.Unlock()
			notifyMessages = append(notifyMessages, ts)
		}

		for _, ts := range UniqStr(notifyMessages) {
			if err := n.sendNotify(ts); err != nil {
				return false, err
			}
		}
	}

	n.mu.RLock()
	defer n.mu.RUnlock()

	for _, msg := range changedMessages {
		_, err := n.send(n.storage[msg].Data, msg)
		if err != nil {
			return false, err
		}
		for _, incomeAlerts := range data.Alerts {
			for _, storageAlerts := range n.storage[msg].Data.Alerts {
				if len(data.Alerts.Resolved()) == 0 && incomeAlerts.Fingerprint == storageAlerts.Fingerprint {
					if err := n.sendNotify(msg); err != nil {
						return false, err
					}
				}
			}
		}
	}

	return true, nil
}

func (n *Notifier) send(data *template.Data, ts string) (string, error) {

	attachment := slack.Attachment{
		Color:  n.conf.Color,
		Blocks: n.formatMessage(data),
	}

	if len(data.Alerts.Firing()) == 0 {
		attachment.Color = "#1aad21"
	}

	att := slack.MsgOptionAttachments(attachment)

	if ts != "" {
		_, _, messageTs, err := n.client.UpdateMessage(n.conf.Channel, ts, att)
		return messageTs, err
	} else {
		_, messageTs, err := n.client.PostMessage(n.conf.Channel, att)
		return messageTs, err
	}
}

func (n *Notifier) sendNotify(ts string) error {
	if len(n.conf.Mentions) == 0 {
		return nil
	}
	users := make([]string, len(n.conf.Mentions))
	for i, val := range n.conf.Mentions {
		switch strings.ToLower(val.Type) {
		case "group":
			users[i] = fmt.Sprintf("<!subteam^%s|@%s>", val.ID, val.Name)
		case "user":
			users[i] = fmt.Sprintf("<@%s>", val.ID)
		}
	}

	text := fmt.Sprintf("Look here %s", strings.Join(users, " "))
	opts := make([]slack.MsgOption, 0)
	opts = append(opts, slack.MsgOptionTS(ts))
	opts = append(opts, slack.MsgOptionText(text, false))
	//
	_, _, err := n.client.PostMessage(n.conf.Channel, opts...)
	return err

}

func (n *Notifier) getMessagesByFingerprint(fp string) []string {
	n.mu.RLock()
	defer n.mu.RUnlock()

	ts := make([]string, 0)
	for i, msg := range n.storage {
		for _, alert := range msg.Alerts {
			if fp == alert.Fingerprint {
				ts = append(ts, i)
			}
		}
	}
	return ts
}

func (n *Notifier) storageCleaner() {
	for range time.Tick(time.Minute * 10) {
		n.mu.Lock()
		for k, data := range n.storage {
			if len(data.Alerts.Firing()) == 0 {
				delete(n.storage, k)
			}
		}
		n.mu.Unlock()
	}
}<|MERGE_RESOLUTION|>--- conflicted
+++ resolved
@@ -45,11 +45,7 @@
 // New returns a new Slack notification handler.
 func New(c *config.SlackConfigV2, t *template.Template, l log.Logger) (*Notifier, error) {
 	token := c.Token
-<<<<<<< HEAD
-	client := slack.New(token)
-=======
 	client := slack.New(token, slack.OptionDebug(c.Debug))
->>>>>>> 4d64eb03
 
 	notifier := &Notifier{
 		conf:    c,
