--- conflicted
+++ resolved
@@ -1535,7 +1535,15 @@
 	return fmt.Sprintf("%x", h.Sum(nil))
 }
 
-<<<<<<< HEAD
+func post(ctx context.Context, client *http.Client, url string, bodyType string, body io.Reader) (*http.Response, error) {
+	req, err := http.NewRequest("POST", url, body)
+	if err != nil {
+		return nil, err
+	}
+	req.Header.Set("Content-Type", bodyType)
+	return client.Do(req.WithContext(ctx))
+}
+
 // ----------------------------------------------------------------------
 // add Dingtalk notify plugin
 // ----------------------------------------------------------------------
@@ -1605,7 +1613,7 @@
 		return false, err
 	}
 
-	resp, err := ctxhttp.Do(ctx, c, req)
+	resp, err := c.Do(req.WithContext(ctx))
 	if err != nil {
 		return true, err
 	}
@@ -1622,13 +1630,4 @@
 	}
 
 	return false, nil
-=======
-func post(ctx context.Context, client *http.Client, url string, bodyType string, body io.Reader) (*http.Response, error) {
-	req, err := http.NewRequest("POST", url, body)
-	if err != nil {
-		return nil, err
-	}
-	req.Header.Set("Content-Type", bodyType)
-	return client.Do(req.WithContext(ctx))
->>>>>>> 7ff1a618
 }