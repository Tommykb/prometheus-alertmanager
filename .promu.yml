go:
    # Whenever the Go version is updated here, .travis.yml and
    # .circle/config.yml should also be updated.
    version: 1.11
repository:
    path: github.com/prometheus/alertmanager
build:
    binaries:
        - name: alertmanager
          path: ./cmd/alertmanager
        - name: amtool
          path: ./cmd/amtool
    flags: -mod vendor -a -tags netgo
    ldflags: |
<<<<<<< HEAD
        -s
        -X {{repoPath}}/vendor/github.com/prometheus/common/version.Version={{.Version}}
        -X {{repoPath}}/vendor/github.com/prometheus/common/version.Revision={{.Revision}}
        -X {{repoPath}}/vendor/github.com/prometheus/common/version.Branch={{.Branch}}
        -X {{repoPath}}/vendor/github.com/prometheus/common/version.BuildUser={{user}}@{{host}}
        -X {{repoPath}}/vendor/github.com/prometheus/common/version.BuildDate={{date "20060102-15:04:05"}}
=======
        -X github.com/prometheus/common/version.Version={{.Version}}
        -X github.com/prometheus/common/version.Revision={{.Revision}}
        -X github.com/prometheus/common/version.Branch={{.Branch}}
        -X github.com/prometheus/common/version.BuildUser={{user}}@{{host}}
        -X github.com/prometheus/common/version.BuildDate={{date "20060102-15:04:05"}}
>>>>>>> 73bdd966
tarball:
    files:
        - examples/ha/alertmanager.yml
        - LICENSE
        - NOTICE
crossbuild:
    platforms:
        - linux/amd64
        - linux/386
        - darwin/amd64
        - darwin/386
        - windows/amd64
        - windows/386
        - freebsd/amd64
        - freebsd/386
        - openbsd/amd64
        - openbsd/386
        - netbsd/amd64
        - netbsd/386
        - dragonfly/amd64
        - linux/arm
        - linux/arm64
        - freebsd/arm
        - netbsd/arm
        - linux/ppc64
        - linux/ppc64le
        - linux/mips64
        - linux/mips64le<|MERGE_RESOLUTION|>--- conflicted
+++ resolved
@@ -10,22 +10,14 @@
           path: ./cmd/alertmanager
         - name: amtool
           path: ./cmd/amtool
-    flags: -mod vendor -a -tags netgo
+    flags: -a -tags netgo
     ldflags: |
-<<<<<<< HEAD
         -s
         -X {{repoPath}}/vendor/github.com/prometheus/common/version.Version={{.Version}}
         -X {{repoPath}}/vendor/github.com/prometheus/common/version.Revision={{.Revision}}
         -X {{repoPath}}/vendor/github.com/prometheus/common/version.Branch={{.Branch}}
         -X {{repoPath}}/vendor/github.com/prometheus/common/version.BuildUser={{user}}@{{host}}
         -X {{repoPath}}/vendor/github.com/prometheus/common/version.BuildDate={{date "20060102-15:04:05"}}
-=======
-        -X github.com/prometheus/common/version.Version={{.Version}}
-        -X github.com/prometheus/common/version.Revision={{.Revision}}
-        -X github.com/prometheus/common/version.Branch={{.Branch}}
-        -X github.com/prometheus/common/version.BuildUser={{user}}@{{host}}
-        -X github.com/prometheus/common/version.BuildDate={{date "20060102-15:04:05"}}
->>>>>>> 73bdd966
 tarball:
     files:
         - examples/ha/alertmanager.yml
