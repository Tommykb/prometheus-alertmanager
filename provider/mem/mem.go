// Copyright 2016 Prometheus Team
// Licensed under the Apache License, Version 2.0 (the "License");
// you may not use this file except in compliance with the License.
// You may obtain a copy of the License at
//
// http://www.apache.org/licenses/LICENSE-2.0
//
// Unless required by applicable law or agreed to in writing, software
// distributed under the License is distributed on an "AS IS" BASIS,
// WITHOUT WARRANTIES OR CONDITIONS OF ANY KIND, either express or implied.
// See the License for the specific language governing permissions and
// limitations under the License.

package mem

import (
	"context"
	"sync"
	"time"

	"github.com/go-kit/kit/log"
	"github.com/go-kit/kit/log/level"
	"github.com/prometheus/common/model"

	"github.com/prometheus/alertmanager/provider"
	"github.com/prometheus/alertmanager/store"
	"github.com/prometheus/alertmanager/types"
)

const alertChannelLength = 200

// Alerts gives access to a set of alerts. All methods are goroutine-safe.
type Alerts struct {
<<<<<<< HEAD
	mtx        sync.RWMutex
	alerts     map[model.Fingerprint]*types.Alert
	marker     types.Marker
	intervalGC time.Duration
	stopGC     chan struct{}
	listeners  map[int]listeningAlerts
	next       int
}

=======
	alerts *store.Alerts
	cancel context.CancelFunc

	mtx       sync.Mutex
	listeners map[int]listeningAlerts
	next      int

	logger log.Logger
}

>>>>>>> 73bdd966
type listeningAlerts struct {
	alerts chan *types.Alert
	done   chan struct{}
}

// NewAlerts returns a new alert provider.
func NewAlerts(ctx context.Context, m types.Marker, intervalGC time.Duration, l log.Logger) (*Alerts, error) {
	ctx, cancel := context.WithCancel(ctx)
	a := &Alerts{
<<<<<<< HEAD
		alerts:     map[model.Fingerprint]*types.Alert{},
		marker:     m,
		intervalGC: intervalGC,
		stopGC:     make(chan struct{}),
		listeners:  map[int]listeningAlerts{},
		next:       0,
=======
		alerts:    store.NewAlerts(intervalGC),
		cancel:    cancel,
		listeners: map[int]listeningAlerts{},
		next:      0,
		logger:    log.With(l, "component", "provider"),
>>>>>>> 73bdd966
	}
	a.alerts.SetGCCallback(func(alerts []*types.Alert) {
		for _, alert := range alerts {
			// As we don't persist alerts, we no longer consider them after
			// they are resolved. Alerts waiting for resolved notifications are
			// held in memory in aggregation groups redundantly.
			m.Delete(alert.Fingerprint())
		}

		a.mtx.Lock()
		for i, l := range a.listeners {
			select {
			case <-l.done:
				delete(a.listeners, i)
				close(l.alerts)
			default:
				// listener is not closed yet, hence proceed.
			}
		}
		a.mtx.Unlock()
	})
	a.alerts.Run(ctx)

	return a, nil
}

// Close the alert provider.
func (a *Alerts) Close() {
	if a.cancel != nil {
		a.cancel()
	}
}

func max(a, b int) int {
	if a > b {
		return a
	}
	return b
}

// Subscribe returns an iterator over active alerts that have not been
// resolved and successfully notified about.
// They are not guaranteed to be in chronological order.
func (a *Alerts) Subscribe() provider.AlertIterator {
	var (
		ch   = make(chan *types.Alert, max(a.alerts.Count(), alertChannelLength))
		done = make(chan struct{})
	)

	for a := range a.alerts.List() {
		ch <- a
	}

	a.mtx.Lock()
	i := a.next
	a.next++
	a.listeners[i] = listeningAlerts{alerts: ch, done: done}
	a.mtx.Unlock()

	return provider.NewAlertIterator(ch, done, nil)
}

// GetPending returns an iterator over all alerts that have
// pending notifications.
func (a *Alerts) GetPending() provider.AlertIterator {
	var (
		ch   = make(chan *types.Alert, alertChannelLength)
		done = make(chan struct{})
	)

	go func() {
		defer close(ch)

		for a := range a.alerts.List() {
			select {
			case ch <- a:
			case <-done:
				return
			}
		}
	}()

	return provider.NewAlertIterator(ch, done, nil)
}

// Get returns the alert for a given fingerprint.
func (a *Alerts) Get(fp model.Fingerprint) (*types.Alert, error) {
	return a.alerts.Get(fp)
}

// Put adds the given alert to the set.
func (a *Alerts) Put(alerts ...*types.Alert) error {

	for _, alert := range alerts {
		fp := alert.Fingerprint()

		// Check that there's an alert existing within the store before
		// trying to merge.
		if old, err := a.alerts.Get(fp); err == nil {
			// Merge alerts if there is an overlap in activity range.
			if (alert.EndsAt.After(old.StartsAt) && alert.EndsAt.Before(old.EndsAt)) ||
				(alert.StartsAt.After(old.StartsAt) && alert.StartsAt.Before(old.EndsAt)) {
				alert = old.Merge(alert)
			}
		}

		if err := a.alerts.Set(alert); err != nil {
			level.Error(a.logger).Log("msg", "error on set alert", "err", err)
			continue
		}

<<<<<<< HEAD
=======
		a.mtx.Lock()
>>>>>>> 73bdd966
		for _, l := range a.listeners {
			select {
			case l.alerts <- alert:
			case <-l.done:
			}
		}
		a.mtx.Unlock()
	}

	return nil
}<|MERGE_RESOLUTION|>--- conflicted
+++ resolved
@@ -31,17 +31,6 @@
 
 // Alerts gives access to a set of alerts. All methods are goroutine-safe.
 type Alerts struct {
-<<<<<<< HEAD
-	mtx        sync.RWMutex
-	alerts     map[model.Fingerprint]*types.Alert
-	marker     types.Marker
-	intervalGC time.Duration
-	stopGC     chan struct{}
-	listeners  map[int]listeningAlerts
-	next       int
-}
-
-=======
 	alerts *store.Alerts
 	cancel context.CancelFunc
 
@@ -52,7 +41,6 @@
 	logger log.Logger
 }
 
->>>>>>> 73bdd966
 type listeningAlerts struct {
 	alerts chan *types.Alert
 	done   chan struct{}
@@ -62,20 +50,11 @@
 func NewAlerts(ctx context.Context, m types.Marker, intervalGC time.Duration, l log.Logger) (*Alerts, error) {
 	ctx, cancel := context.WithCancel(ctx)
 	a := &Alerts{
-<<<<<<< HEAD
-		alerts:     map[model.Fingerprint]*types.Alert{},
-		marker:     m,
-		intervalGC: intervalGC,
-		stopGC:     make(chan struct{}),
-		listeners:  map[int]listeningAlerts{},
-		next:       0,
-=======
 		alerts:    store.NewAlerts(intervalGC),
 		cancel:    cancel,
 		listeners: map[int]listeningAlerts{},
 		next:      0,
 		logger:    log.With(l, "component", "provider"),
->>>>>>> 73bdd966
 	}
 	a.alerts.SetGCCallback(func(alerts []*types.Alert) {
 		for _, alert := range alerts {
@@ -187,10 +166,7 @@
 			continue
 		}
 
-<<<<<<< HEAD
-=======
 		a.mtx.Lock()
->>>>>>> 73bdd966
 		for _, l := range a.listeners {
 			select {
 			case l.alerts <- alert:
