--- conflicted
+++ resolved
@@ -58,33 +58,10 @@
 	}
 	a.alerts.SetGCCallback(func(alert *types.Alert) {
 		m.Delete(alert.Fingerprint())
-	})
 
-	return a, nil
-}
-
-<<<<<<< HEAD
-=======
-func (a *Alerts) runGC() {
-	for {
-		select {
-		case <-a.stopGC:
-			return
-		case <-time.After(a.intervalGC):
-		}
-
+		// TODO: The GC probably needs to execute on every alert
+		// instead of one at a time.
 		a.mtx.Lock()
-
-		for fp, alert := range a.alerts {
-			// As we don't persist alerts, we no longer consider them after
-			// they are resolved. Alerts waiting for resolved notifications are
-			// held in memory in aggregation groups redundantly.
-			if alert.EndsAt.Before(time.Now()) {
-				delete(a.alerts, fp)
-				a.marker.Delete(fp)
-			}
-		}
-
 		for i, l := range a.listeners {
 			select {
 			case <-l.done:
@@ -94,12 +71,12 @@
 				// listener is not closed yet, hence proceed.
 			}
 		}
+		a.mtx.Unlock()
+	})
 
-		a.mtx.Unlock()
-	}
+	return a, nil
 }
 
->>>>>>> 13d71e58
 // Close the alert provider.
 func (a *Alerts) Close() error {
 	if a.cancel != nil {
@@ -119,50 +96,22 @@
 // resolved and successfully notified about.
 // They are not guaranteed to be in chronological order.
 func (a *Alerts) Subscribe() provider.AlertIterator {
-	alerts, err := a.getPending()
-
 	var (
-		ch   = make(chan *types.Alert, max(len(alerts), alertChannelLength))
+		ch   = make(chan *types.Alert, max(a.alerts.Count(), alertChannelLength))
 		done = make(chan struct{})
 	)
-<<<<<<< HEAD
-=======
 
-	for _, a := range alerts {
+	for a := range a.alerts.List() {
 		ch <- a
 	}
 
->>>>>>> 13d71e58
 	a.mtx.Lock()
 	i := a.next
 	a.next++
 	a.listeners[i] = listeningAlerts{alerts: ch, done: done}
 	a.mtx.Unlock()
 
-<<<<<<< HEAD
-	go func() {
-		defer func() {
-			a.mtx.Lock()
-			delete(a.listeners, i)
-			close(ch)
-			a.mtx.Unlock()
-		}()
-
-		for a := range a.alerts.List() {
-			select {
-			case ch <- a:
-			case <-done:
-				return
-			}
-		}
-
-		<-done
-	}()
-
 	return provider.NewAlertIterator(ch, done, nil)
-=======
-	return provider.NewAlertIterator(ch, done, err)
->>>>>>> 13d71e58
 }
 
 // GetPending returns an iterator over all alerts that have
