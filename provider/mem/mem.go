--- conflicted
+++ resolved
@@ -82,16 +82,10 @@
 }
 
 // Close the alert provider.
-<<<<<<< HEAD
-func (a *Alerts) Close() error {
+func (a *Alerts) Close() {
 	if a.cancel != nil {
 		a.cancel()
 	}
-	return nil
-=======
-func (a *Alerts) Close() {
-	close(a.stopGC)
->>>>>>> b1a8fdd1
 }
 
 func max(a, b int) int {
