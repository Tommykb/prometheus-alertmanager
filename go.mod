--- conflicted
+++ resolved
@@ -39,18 +39,11 @@
 	github.com/stretchr/testify v1.9.0
 	github.com/xlab/treeprint v1.2.0
 	go.uber.org/atomic v1.11.0
-<<<<<<< HEAD
 	go.uber.org/automaxprocs v1.5.3
-	golang.org/x/mod v0.17.0
-	golang.org/x/net v0.24.0
-	golang.org/x/text v0.14.0
-	golang.org/x/tools v0.20.0
-=======
 	golang.org/x/mod v0.18.0
 	golang.org/x/net v0.26.0
 	golang.org/x/text v0.16.0
 	golang.org/x/tools v0.22.0
->>>>>>> 36d653ab
 	gopkg.in/telebot.v3 v3.2.1
 	gopkg.in/yaml.v2 v2.4.0
 )
