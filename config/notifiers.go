// Copyright 2015 Prometheus Team
// Licensed under the Apache License, Version 2.0 (the "License");
// you may not use this file except in compliance with the License.
// You may obtain a copy of the License at
//
// http://www.apache.org/licenses/LICENSE-2.0
//
// Unless required by applicable law or agreed to in writing, software
// distributed under the License is distributed on an "AS IS" BASIS,
// WITHOUT WARRANTIES OR CONDITIONS OF ANY KIND, either express or implied.
// See the License for the specific language governing permissions and
// limitations under the License.

package config

import (
	"fmt"
	"net/textproto"
	"regexp"
	"strings"
	"text/template"
	"time"

	commoncfg "github.com/prometheus/common/config"
	"github.com/prometheus/common/sigv4"
)

var (
	// DefaultWebhookConfig defines default values for Webhook configurations.
	DefaultWebhookConfig = WebhookConfig{
		NotifierConfig: NotifierConfig{
			VSendResolved: true,
		},
	}

	// DefaultWebexConfig defines default values for Webex configurations.
	DefaultWebexConfig = WebexConfig{
		NotifierConfig: NotifierConfig{
			VSendResolved: true,
		},
		Message: `{{ template "webex.default.message" . }}`,
	}

	// DefaultDiscordConfig defines default values for Discord configurations.
	DefaultDiscordConfig = DiscordConfig{
		NotifierConfig: NotifierConfig{
			VSendResolved: true,
		},
		Title:   `{{ template "discord.default.title" . }}`,
		Message: `{{ template "discord.default.message" . }}`,
	}

	// DefaultEmailConfig defines default values for Email configurations.
	DefaultEmailConfig = EmailConfig{
		NotifierConfig: NotifierConfig{
			VSendResolved: false,
		},
		HTML: `{{ template "email.default.html" . }}`,
		Text: ``,
	}

	// DefaultEmailSubject defines the default Subject header of an Email.
	DefaultEmailSubject = `{{ template "email.default.subject" . }}`

	// DefaultPagerdutyDetails defines the default values for PagerDuty details.
	DefaultPagerdutyDetails = map[string]string{
		"firing":       `{{ template "pagerduty.default.instances" .Alerts.Firing }}`,
		"resolved":     `{{ template "pagerduty.default.instances" .Alerts.Resolved }}`,
		"num_firing":   `{{ .Alerts.Firing | len }}`,
		"num_resolved": `{{ .Alerts.Resolved | len }}`,
	}

	// DefaultPagerdutyConfig defines default values for PagerDuty configurations.
	DefaultPagerdutyConfig = PagerdutyConfig{
		NotifierConfig: NotifierConfig{
			VSendResolved: true,
		},
		Description: `{{ template "pagerduty.default.description" .}}`,
		Client:      `{{ template "pagerduty.default.client" . }}`,
		ClientURL:   `{{ template "pagerduty.default.clientURL" . }}`,
	}

	// DefaultSlackConfig defines default values for Slack configurations.
	DefaultSlackConfig = SlackConfig{
		NotifierConfig: NotifierConfig{
			VSendResolved: false,
		},
		Color:      `{{ if eq .Status "firing" }}danger{{ else }}good{{ end }}`,
		Username:   `{{ template "slack.default.username" . }}`,
		Title:      `{{ template "slack.default.title" . }}`,
		TitleLink:  `{{ template "slack.default.titlelink" . }}`,
		IconEmoji:  `{{ template "slack.default.iconemoji" . }}`,
		IconURL:    `{{ template "slack.default.iconurl" . }}`,
		Pretext:    `{{ template "slack.default.pretext" . }}`,
		Text:       `{{ template "slack.default.text" . }}`,
		Fallback:   `{{ template "slack.default.fallback" . }}`,
		CallbackID: `{{ template "slack.default.callbackid" . }}`,
		Footer:     `{{ template "slack.default.footer" . }}`,
	}

	// DefaultOpsGenieConfig defines default values for OpsGenie configurations.
	DefaultOpsGenieConfig = OpsGenieConfig{
		NotifierConfig: NotifierConfig{
			VSendResolved: true,
		},
		Message:     `{{ template "opsgenie.default.message" . }}`,
		Description: `{{ template "opsgenie.default.description" . }}`,
		Source:      `{{ template "opsgenie.default.source" . }}`,
		// TODO: Add a details field with all the alerts.
	}

	// DefaultWechatConfig defines default values for wechat configurations.
	DefaultWechatConfig = WechatConfig{
		NotifierConfig: NotifierConfig{
			VSendResolved: false,
		},
		Message: `{{ template "wechat.default.message" . }}`,
		ToUser:  `{{ template "wechat.default.to_user" . }}`,
		ToParty: `{{ template "wechat.default.to_party" . }}`,
		ToTag:   `{{ template "wechat.default.to_tag" . }}`,
		AgentID: `{{ template "wechat.default.agent_id" . }}`,
	}

	// DefaultVictorOpsConfig defines default values for VictorOps configurations.
	DefaultVictorOpsConfig = VictorOpsConfig{
		NotifierConfig: NotifierConfig{
			VSendResolved: true,
		},
		MessageType:       `CRITICAL`,
		StateMessage:      `{{ template "victorops.default.state_message" . }}`,
		EntityDisplayName: `{{ template "victorops.default.entity_display_name" . }}`,
		MonitoringTool:    `{{ template "victorops.default.monitoring_tool" . }}`,
	}

	// DefaultPushoverConfig defines default values for Pushover configurations.
	DefaultPushoverConfig = PushoverConfig{
		NotifierConfig: NotifierConfig{
			VSendResolved: true,
		},
		Title:    `{{ template "pushover.default.title" . }}`,
		Message:  `{{ template "pushover.default.message" . }}`,
		URL:      `{{ template "pushover.default.url" . }}`,
		Priority: `{{ if eq .Status "firing" }}2{{ else }}0{{ end }}`, // emergency (firing) or normal
		Retry:    duration(1 * time.Minute),
		Expire:   duration(1 * time.Hour),
		HTML:     false,
	}

	// DefaultSNSConfig defines default values for SNS configurations.
	DefaultSNSConfig = SNSConfig{
		NotifierConfig: NotifierConfig{
			VSendResolved: true,
		},
		Subject: `{{ template "sns.default.subject" . }}`,
		Message: `{{ template "sns.default.message" . }}`,
	}

	DefaultTelegramConfig = TelegramConfig{
		NotifierConfig: NotifierConfig{
			VSendResolved: true,
		},
		DisableNotifications: false,
		Message:              `{{ template "telegram.default.message" . }}`,
		ParseMode:            "HTML",
	}

	DefaultMSTeamsConfig = MSTeamsConfig{
		NotifierConfig: NotifierConfig{
			VSendResolved: true,
		},
		Title:   `{{ template "msteams.default.title" . }}`,
		Summary: `{{ template "msteams.default.summary" . }}`,
		Text:    `{{ template "msteams.default.text" . }}`,
	}

	DefaultJiraConfig = JiraConfig{
		NotifierConfig: NotifierConfig{
			VSendResolved: true,
		},
		Summary:     `{{ template "jira.default.summary" . }}`,
		Description: `{{ template "jira.default.description" . }}`,
	}
)

// NotifierConfig contains base options common across all notifier configurations.
type NotifierConfig struct {
	VSendResolved bool `yaml:"send_resolved" json:"send_resolved"`
}

func (nc *NotifierConfig) SendResolved() bool {
	return nc.VSendResolved
}

// WebexConfig configures notifications via Webex.
type WebexConfig struct {
	NotifierConfig `yaml:",inline" json:",inline"`
	HTTPConfig     *commoncfg.HTTPClientConfig `yaml:"http_config,omitempty" json:"http_config,omitempty"`
	APIURL         *URL                        `yaml:"api_url,omitempty" json:"api_url,omitempty"`

	Message string `yaml:"message,omitempty" json:"message,omitempty"`
	RoomID  string `yaml:"room_id" json:"room_id"`
}

// UnmarshalYAML implements the yaml.Unmarshaler interface.
func (c *WebexConfig) UnmarshalYAML(unmarshal func(interface{}) error) error {
	*c = DefaultWebexConfig
	type plain WebexConfig
	if err := unmarshal((*plain)(c)); err != nil {
		return err
	}

	if c.RoomID == "" {
		return fmt.Errorf("missing room_id on webex_config")
	}

	if c.HTTPConfig == nil || c.HTTPConfig.Authorization == nil {
		return fmt.Errorf("missing webex_configs.http_config.authorization")
	}

	return nil
}

// DiscordConfig configures notifications via Discord.
type DiscordConfig struct {
	NotifierConfig `yaml:",inline" json:",inline"`

	HTTPConfig     *commoncfg.HTTPClientConfig `yaml:"http_config,omitempty" json:"http_config,omitempty"`
	WebhookURL     *SecretURL                  `yaml:"webhook_url,omitempty" json:"webhook_url,omitempty"`
	WebhookURLFile string                      `yaml:"webhook_url_file,omitempty" json:"webhook_url_file,omitempty"`

	Title   string `yaml:"title,omitempty" json:"title,omitempty"`
	Message string `yaml:"message,omitempty" json:"message,omitempty"`
}

// UnmarshalYAML implements the yaml.Unmarshaler interface.
func (c *DiscordConfig) UnmarshalYAML(unmarshal func(interface{}) error) error {
	*c = DefaultDiscordConfig
	type plain DiscordConfig
	if err := unmarshal((*plain)(c)); err != nil {
		return err
	}

	if c.WebhookURL == nil && c.WebhookURLFile == "" {
		return fmt.Errorf("one of webhook_url or webhook_url_file must be configured")
	}

	if c.WebhookURL != nil && len(c.WebhookURLFile) > 0 {
		return fmt.Errorf("at most one of webhook_url & webhook_url_file must be configured")
	}

	return nil
}

// EmailConfig configures notifications via mail.
type EmailConfig struct {
	NotifierConfig `yaml:",inline" json:",inline"`

	// Email address to notify.
	To               string              `yaml:"to,omitempty" json:"to,omitempty"`
	From             string              `yaml:"from,omitempty" json:"from,omitempty"`
	Hello            string              `yaml:"hello,omitempty" json:"hello,omitempty"`
	Smarthost        HostPort            `yaml:"smarthost,omitempty" json:"smarthost,omitempty"`
	AuthUsername     string              `yaml:"auth_username,omitempty" json:"auth_username,omitempty"`
	AuthPassword     Secret              `yaml:"auth_password,omitempty" json:"auth_password,omitempty"`
	AuthPasswordFile string              `yaml:"auth_password_file,omitempty" json:"auth_password_file,omitempty"`
	AuthSecret       Secret              `yaml:"auth_secret,omitempty" json:"auth_secret,omitempty"`
	AuthIdentity     string              `yaml:"auth_identity,omitempty" json:"auth_identity,omitempty"`
	Headers          map[string]string   `yaml:"headers,omitempty" json:"headers,omitempty"`
	HTML             string              `yaml:"html,omitempty" json:"html,omitempty"`
	Text             string              `yaml:"text,omitempty" json:"text,omitempty"`
	RequireTLS       *bool               `yaml:"require_tls,omitempty" json:"require_tls,omitempty"`
	TLSConfig        commoncfg.TLSConfig `yaml:"tls_config,omitempty" json:"tls_config,omitempty"`
}

// UnmarshalYAML implements the yaml.Unmarshaler interface.
func (c *EmailConfig) UnmarshalYAML(unmarshal func(interface{}) error) error {
	*c = DefaultEmailConfig
	type plain EmailConfig
	if err := unmarshal((*plain)(c)); err != nil {
		return err
	}
	if c.To == "" {
		return fmt.Errorf("missing to address in email config")
	}
	// Header names are case-insensitive, check for collisions.
	normalizedHeaders := map[string]string{}
	for h, v := range c.Headers {
		normalized := textproto.CanonicalMIMEHeaderKey(h)
		if _, ok := normalizedHeaders[normalized]; ok {
			return fmt.Errorf("duplicate header %q in email config", normalized)
		}
		normalizedHeaders[normalized] = v
	}
	c.Headers = normalizedHeaders

	return nil
}

// PagerdutyConfig configures notifications via PagerDuty.
type PagerdutyConfig struct {
	NotifierConfig `yaml:",inline" json:",inline"`

	HTTPConfig *commoncfg.HTTPClientConfig `yaml:"http_config,omitempty" json:"http_config,omitempty"`

	ServiceKey     Secret            `yaml:"service_key,omitempty" json:"service_key,omitempty"`
	ServiceKeyFile string            `yaml:"service_key_file,omitempty" json:"service_key_file,omitempty"`
	RoutingKey     Secret            `yaml:"routing_key,omitempty" json:"routing_key,omitempty"`
	RoutingKeyFile string            `yaml:"routing_key_file,omitempty" json:"routing_key_file,omitempty"`
	URL            *URL              `yaml:"url,omitempty" json:"url,omitempty"`
	Client         string            `yaml:"client,omitempty" json:"client,omitempty"`
	ClientURL      string            `yaml:"client_url,omitempty" json:"client_url,omitempty"`
	Description    string            `yaml:"description,omitempty" json:"description,omitempty"`
	Details        map[string]string `yaml:"details,omitempty" json:"details,omitempty"`
	Images         []PagerdutyImage  `yaml:"images,omitempty" json:"images,omitempty"`
	Links          []PagerdutyLink   `yaml:"links,omitempty" json:"links,omitempty"`
	Source         string            `yaml:"source,omitempty" json:"source,omitempty"`
	Severity       string            `yaml:"severity,omitempty" json:"severity,omitempty"`
	Class          string            `yaml:"class,omitempty" json:"class,omitempty"`
	Component      string            `yaml:"component,omitempty" json:"component,omitempty"`
	Group          string            `yaml:"group,omitempty" json:"group,omitempty"`
}

// PagerdutyLink is a link
type PagerdutyLink struct {
	Href string `yaml:"href,omitempty" json:"href,omitempty"`
	Text string `yaml:"text,omitempty" json:"text,omitempty"`
}

// PagerdutyImage is an image
type PagerdutyImage struct {
	Src  string `yaml:"src,omitempty" json:"src,omitempty"`
	Alt  string `yaml:"alt,omitempty" json:"alt,omitempty"`
	Href string `yaml:"href,omitempty" json:"href,omitempty"`
}

// UnmarshalYAML implements the yaml.Unmarshaler interface.
func (c *PagerdutyConfig) UnmarshalYAML(unmarshal func(interface{}) error) error {
	*c = DefaultPagerdutyConfig
	type plain PagerdutyConfig
	if err := unmarshal((*plain)(c)); err != nil {
		return err
	}
	if c.RoutingKey == "" && c.ServiceKey == "" && c.RoutingKeyFile == "" && c.ServiceKeyFile == "" {
		return fmt.Errorf("missing service or routing key in PagerDuty config")
	}
	if len(c.RoutingKey) > 0 && len(c.RoutingKeyFile) > 0 {
		return fmt.Errorf("at most one of routing_key & routing_key_file must be configured")
	}
	if len(c.ServiceKey) > 0 && len(c.ServiceKeyFile) > 0 {
		return fmt.Errorf("at most one of service_key & service_key_file must be configured")
	}
	if c.Details == nil {
		c.Details = make(map[string]string)
	}
	if c.Source == "" {
		c.Source = c.Client
	}
	for k, v := range DefaultPagerdutyDetails {
		if _, ok := c.Details[k]; !ok {
			c.Details[k] = v
		}
	}
	return nil
}

// SlackAction configures a single Slack action that is sent with each notification.
// See https://api.slack.com/docs/message-attachments#action_fields and https://api.slack.com/docs/message-buttons
// for more information.
type SlackAction struct {
	Type         string                  `yaml:"type,omitempty"  json:"type,omitempty"`
	Text         string                  `yaml:"text,omitempty"  json:"text,omitempty"`
	URL          string                  `yaml:"url,omitempty"   json:"url,omitempty"`
	Style        string                  `yaml:"style,omitempty" json:"style,omitempty"`
	Name         string                  `yaml:"name,omitempty"  json:"name,omitempty"`
	Value        string                  `yaml:"value,omitempty"  json:"value,omitempty"`
	ConfirmField *SlackConfirmationField `yaml:"confirm,omitempty"  json:"confirm,omitempty"`
}

// UnmarshalYAML implements the yaml.Unmarshaler interface for SlackAction.
func (c *SlackAction) UnmarshalYAML(unmarshal func(interface{}) error) error {
	type plain SlackAction
	if err := unmarshal((*plain)(c)); err != nil {
		return err
	}
	if c.Type == "" {
		return fmt.Errorf("missing type in Slack action configuration")
	}
	if c.Text == "" {
		return fmt.Errorf("missing text in Slack action configuration")
	}
	if c.URL != "" {
		// Clear all message action fields.
		c.Name = ""
		c.Value = ""
		c.ConfirmField = nil
	} else if c.Name != "" {
		c.URL = ""
	} else {
		return fmt.Errorf("missing name or url in Slack action configuration")
	}
	return nil
}

// SlackConfirmationField protect users from destructive actions or particularly distinguished decisions
// by asking them to confirm their button click one more time.
// See https://api.slack.com/docs/interactive-message-field-guide#confirmation_fields for more information.
type SlackConfirmationField struct {
	Text        string `yaml:"text,omitempty"  json:"text,omitempty"`
	Title       string `yaml:"title,omitempty"  json:"title,omitempty"`
	OkText      string `yaml:"ok_text,omitempty"  json:"ok_text,omitempty"`
	DismissText string `yaml:"dismiss_text,omitempty"  json:"dismiss_text,omitempty"`
}

// UnmarshalYAML implements the yaml.Unmarshaler interface for SlackConfirmationField.
func (c *SlackConfirmationField) UnmarshalYAML(unmarshal func(interface{}) error) error {
	type plain SlackConfirmationField
	if err := unmarshal((*plain)(c)); err != nil {
		return err
	}
	if c.Text == "" {
		return fmt.Errorf("missing text in Slack confirmation configuration")
	}
	return nil
}

// SlackField configures a single Slack field that is sent with each notification.
// Each field must contain a title, value, and optionally, a boolean value to indicate if the field
// is short enough to be displayed next to other fields designated as short.
// See https://api.slack.com/docs/message-attachments#fields for more information.
type SlackField struct {
	Title string `yaml:"title,omitempty" json:"title,omitempty"`
	Value string `yaml:"value,omitempty" json:"value,omitempty"`
	Short *bool  `yaml:"short,omitempty" json:"short,omitempty"`
}

// UnmarshalYAML implements the yaml.Unmarshaler interface for SlackField.
func (c *SlackField) UnmarshalYAML(unmarshal func(interface{}) error) error {
	type plain SlackField
	if err := unmarshal((*plain)(c)); err != nil {
		return err
	}
	if c.Title == "" {
		return fmt.Errorf("missing title in Slack field configuration")
	}
	if c.Value == "" {
		return fmt.Errorf("missing value in Slack field configuration")
	}
	return nil
}

// SlackConfig configures notifications via Slack.
type SlackConfig struct {
	NotifierConfig `yaml:",inline" json:",inline"`

	HTTPConfig *commoncfg.HTTPClientConfig `yaml:"http_config,omitempty" json:"http_config,omitempty"`

	APIURL     *SecretURL `yaml:"api_url,omitempty" json:"api_url,omitempty"`
	APIURLFile string     `yaml:"api_url_file,omitempty" json:"api_url_file,omitempty"`

	// Slack channel override, (like #other-channel or @username).
	Channel  string `yaml:"channel,omitempty" json:"channel,omitempty"`
	Username string `yaml:"username,omitempty" json:"username,omitempty"`
	Color    string `yaml:"color,omitempty" json:"color,omitempty"`

	Title       string         `yaml:"title,omitempty" json:"title,omitempty"`
	TitleLink   string         `yaml:"title_link,omitempty" json:"title_link,omitempty"`
	Pretext     string         `yaml:"pretext,omitempty" json:"pretext,omitempty"`
	Text        string         `yaml:"text,omitempty" json:"text,omitempty"`
	Fields      []*SlackField  `yaml:"fields,omitempty" json:"fields,omitempty"`
	ShortFields bool           `yaml:"short_fields" json:"short_fields,omitempty"`
	Footer      string         `yaml:"footer,omitempty" json:"footer,omitempty"`
	Fallback    string         `yaml:"fallback,omitempty" json:"fallback,omitempty"`
	CallbackID  string         `yaml:"callback_id,omitempty" json:"callback_id,omitempty"`
	IconEmoji   string         `yaml:"icon_emoji,omitempty" json:"icon_emoji,omitempty"`
	IconURL     string         `yaml:"icon_url,omitempty" json:"icon_url,omitempty"`
	ImageURL    string         `yaml:"image_url,omitempty" json:"image_url,omitempty"`
	ThumbURL    string         `yaml:"thumb_url,omitempty" json:"thumb_url,omitempty"`
	LinkNames   bool           `yaml:"link_names" json:"link_names,omitempty"`
	MrkdwnIn    []string       `yaml:"mrkdwn_in,omitempty" json:"mrkdwn_in,omitempty"`
	Actions     []*SlackAction `yaml:"actions,omitempty" json:"actions,omitempty"`
}

// UnmarshalYAML implements the yaml.Unmarshaler interface.
func (c *SlackConfig) UnmarshalYAML(unmarshal func(interface{}) error) error {
	*c = DefaultSlackConfig
	type plain SlackConfig
	if err := unmarshal((*plain)(c)); err != nil {
		return err
	}

	if c.APIURL != nil && len(c.APIURLFile) > 0 {
		return fmt.Errorf("at most one of api_url & api_url_file must be configured")
	}

	return nil
}

// WebhookConfig configures notifications via a generic webhook.
type WebhookConfig struct {
	NotifierConfig `yaml:",inline" json:",inline"`

	HTTPConfig *commoncfg.HTTPClientConfig `yaml:"http_config,omitempty" json:"http_config,omitempty"`

	// URL to send POST request to.
	URL     *SecretURL `yaml:"url" json:"url"`
	URLFile string     `yaml:"url_file" json:"url_file"`

	// MaxAlerts is the maximum number of alerts to be sent per webhook message.
	// Alerts exceeding this threshold will be truncated. Setting this to 0
	// allows an unlimited number of alerts.
	MaxAlerts uint64 `yaml:"max_alerts" json:"max_alerts"`
}

// UnmarshalYAML implements the yaml.Unmarshaler interface.
func (c *WebhookConfig) UnmarshalYAML(unmarshal func(interface{}) error) error {
	*c = DefaultWebhookConfig
	type plain WebhookConfig
	if err := unmarshal((*plain)(c)); err != nil {
		return err
	}
	if c.URL == nil && c.URLFile == "" {
		return fmt.Errorf("one of url or url_file must be configured")
	}
	if c.URL != nil && c.URLFile != "" {
		return fmt.Errorf("at most one of url & url_file must be configured")
	}
	return nil
}

// WechatConfig configures notifications via Wechat.
type WechatConfig struct {
	NotifierConfig `yaml:",inline" json:",inline"`

	HTTPConfig *commoncfg.HTTPClientConfig `yaml:"http_config,omitempty" json:"http_config,omitempty"`

	APISecret   Secret `yaml:"api_secret,omitempty" json:"api_secret,omitempty"`
	CorpID      string `yaml:"corp_id,omitempty" json:"corp_id,omitempty"`
	Message     string `yaml:"message,omitempty" json:"message,omitempty"`
	APIURL      *URL   `yaml:"api_url,omitempty" json:"api_url,omitempty"`
	ToUser      string `yaml:"to_user,omitempty" json:"to_user,omitempty"`
	ToParty     string `yaml:"to_party,omitempty" json:"to_party,omitempty"`
	ToTag       string `yaml:"to_tag,omitempty" json:"to_tag,omitempty"`
	AgentID     string `yaml:"agent_id,omitempty" json:"agent_id,omitempty"`
	MessageType string `yaml:"message_type,omitempty" json:"message_type,omitempty"`
}

const wechatValidTypesRe = `^(text|markdown)$`

var wechatTypeMatcher = regexp.MustCompile(wechatValidTypesRe)

// UnmarshalYAML implements the yaml.Unmarshaler interface.
func (c *WechatConfig) UnmarshalYAML(unmarshal func(interface{}) error) error {
	*c = DefaultWechatConfig
	type plain WechatConfig
	if err := unmarshal((*plain)(c)); err != nil {
		return err
	}

	if c.MessageType == "" {
		c.MessageType = "text"
	}

	if !wechatTypeMatcher.MatchString(c.MessageType) {
		return fmt.Errorf("weChat message type %q does not match valid options %s", c.MessageType, wechatValidTypesRe)
	}

	return nil
}

// OpsGenieConfig configures notifications via OpsGenie.
type OpsGenieConfig struct {
	NotifierConfig `yaml:",inline" json:",inline"`

	HTTPConfig *commoncfg.HTTPClientConfig `yaml:"http_config,omitempty" json:"http_config,omitempty"`

	APIKey       Secret                    `yaml:"api_key,omitempty" json:"api_key,omitempty"`
	APIKeyFile   string                    `yaml:"api_key_file,omitempty" json:"api_key_file,omitempty"`
	APIURL       *URL                      `yaml:"api_url,omitempty" json:"api_url,omitempty"`
	Message      string                    `yaml:"message,omitempty" json:"message,omitempty"`
	Description  string                    `yaml:"description,omitempty" json:"description,omitempty"`
	Source       string                    `yaml:"source,omitempty" json:"source,omitempty"`
	Details      map[string]string         `yaml:"details,omitempty" json:"details,omitempty"`
	Entity       string                    `yaml:"entity,omitempty" json:"entity,omitempty"`
	Responders   []OpsGenieConfigResponder `yaml:"responders,omitempty" json:"responders,omitempty"`
	Actions      string                    `yaml:"actions,omitempty" json:"actions,omitempty"`
	Tags         string                    `yaml:"tags,omitempty" json:"tags,omitempty"`
	Note         string                    `yaml:"note,omitempty" json:"note,omitempty"`
	Priority     string                    `yaml:"priority,omitempty" json:"priority,omitempty"`
	UpdateAlerts bool                      `yaml:"update_alerts,omitempty" json:"update_alerts,omitempty"`
}

const opsgenieValidTypesRe = `^(team|teams|user|escalation|schedule)$`

var opsgenieTypeMatcher = regexp.MustCompile(opsgenieValidTypesRe)

// UnmarshalYAML implements the yaml.Unmarshaler interface.
func (c *OpsGenieConfig) UnmarshalYAML(unmarshal func(interface{}) error) error {
	*c = DefaultOpsGenieConfig
	type plain OpsGenieConfig
	if err := unmarshal((*plain)(c)); err != nil {
		return err
	}

	if c.APIKey != "" && len(c.APIKeyFile) > 0 {
		return fmt.Errorf("at most one of api_key & api_key_file must be configured")
	}

	for _, r := range c.Responders {
		if r.ID == "" && r.Username == "" && r.Name == "" {
			return fmt.Errorf("opsGenieConfig responder %v has to have at least one of id, username or name specified", r)
		}

		if strings.Contains(r.Type, "{{") {
			_, err := template.New("").Parse(r.Type)
			if err != nil {
				return fmt.Errorf("opsGenieConfig responder %v type is not a valid template: %w", r, err)
			}
		} else {
			r.Type = strings.ToLower(r.Type)
			if !opsgenieTypeMatcher.MatchString(r.Type) {
				return fmt.Errorf("opsGenieConfig responder %v type does not match valid options %s", r, opsgenieValidTypesRe)
			}
		}
	}

	return nil
}

type OpsGenieConfigResponder struct {
	// One of those 3 should be filled.
	ID       string `yaml:"id,omitempty" json:"id,omitempty"`
	Name     string `yaml:"name,omitempty" json:"name,omitempty"`
	Username string `yaml:"username,omitempty" json:"username,omitempty"`

	// team, user, escalation, schedule etc.
	Type string `yaml:"type,omitempty" json:"type,omitempty"`
}

// VictorOpsConfig configures notifications via VictorOps.
type VictorOpsConfig struct {
	NotifierConfig `yaml:",inline" json:",inline"`

	HTTPConfig *commoncfg.HTTPClientConfig `yaml:"http_config,omitempty" json:"http_config,omitempty"`

	APIKey            Secret            `yaml:"api_key,omitempty" json:"api_key,omitempty"`
	APIKeyFile        string            `yaml:"api_key_file,omitempty" json:"api_key_file,omitempty"`
	APIURL            *URL              `yaml:"api_url" json:"api_url"`
	RoutingKey        string            `yaml:"routing_key" json:"routing_key"`
	MessageType       string            `yaml:"message_type" json:"message_type"`
	StateMessage      string            `yaml:"state_message" json:"state_message"`
	EntityDisplayName string            `yaml:"entity_display_name" json:"entity_display_name"`
	MonitoringTool    string            `yaml:"monitoring_tool" json:"monitoring_tool"`
	CustomFields      map[string]string `yaml:"custom_fields,omitempty" json:"custom_fields,omitempty"`
}

// UnmarshalYAML implements the yaml.Unmarshaler interface.
func (c *VictorOpsConfig) UnmarshalYAML(unmarshal func(interface{}) error) error {
	*c = DefaultVictorOpsConfig
	type plain VictorOpsConfig
	if err := unmarshal((*plain)(c)); err != nil {
		return err
	}
	if c.RoutingKey == "" {
		return fmt.Errorf("missing Routing key in VictorOps config")
	}
	if c.APIKey != "" && len(c.APIKeyFile) > 0 {
		return fmt.Errorf("at most one of api_key & api_key_file must be configured")
	}

	reservedFields := []string{"routing_key", "message_type", "state_message", "entity_display_name", "monitoring_tool", "entity_id", "entity_state"}

	for _, v := range reservedFields {
		if _, ok := c.CustomFields[v]; ok {
			return fmt.Errorf("victorOps config contains custom field %s which cannot be used as it conflicts with the fixed/static fields", v)
		}
	}

	return nil
}

type duration time.Duration

func (d *duration) UnmarshalText(text []byte) error {
	parsed, err := time.ParseDuration(string(text))
	if err == nil {
		*d = duration(parsed)
	}
	return err
}

func (d duration) MarshalText() ([]byte, error) {
	return []byte(time.Duration(d).String()), nil
}

type PushoverConfig struct {
	NotifierConfig `yaml:",inline" json:",inline"`

	HTTPConfig *commoncfg.HTTPClientConfig `yaml:"http_config,omitempty" json:"http_config,omitempty"`

	UserKey     Secret   `yaml:"user_key,omitempty" json:"user_key,omitempty"`
	UserKeyFile string   `yaml:"user_key_file,omitempty" json:"user_key_file,omitempty"`
	Token       Secret   `yaml:"token,omitempty" json:"token,omitempty"`
	TokenFile   string   `yaml:"token_file,omitempty" json:"token_file,omitempty"`
	Title       string   `yaml:"title,omitempty" json:"title,omitempty"`
	Message     string   `yaml:"message,omitempty" json:"message,omitempty"`
	URL         string   `yaml:"url,omitempty" json:"url,omitempty"`
	URLTitle    string   `yaml:"url_title,omitempty" json:"url_title,omitempty"`
	Device      string   `yaml:"device,omitempty" json:"device,omitempty"`
	Sound       string   `yaml:"sound,omitempty" json:"sound,omitempty"`
	Priority    string   `yaml:"priority,omitempty" json:"priority,omitempty"`
	Retry       duration `yaml:"retry,omitempty" json:"retry,omitempty"`
	Expire      duration `yaml:"expire,omitempty" json:"expire,omitempty"`
	TTL         duration `yaml:"ttl,omitempty" json:"ttl,omitempty"`
	HTML        bool     `yaml:"html" json:"html,omitempty"`
}

// UnmarshalYAML implements the yaml.Unmarshaler interface.
func (c *PushoverConfig) UnmarshalYAML(unmarshal func(interface{}) error) error {
	*c = DefaultPushoverConfig
	type plain PushoverConfig
	if err := unmarshal((*plain)(c)); err != nil {
		return err
	}
	if c.UserKey == "" && c.UserKeyFile == "" {
		return fmt.Errorf("one of user_key or user_key_file must be configured")
	}
	if c.UserKey != "" && c.UserKeyFile != "" {
		return fmt.Errorf("at most one of user_key & user_key_file must be configured")
	}
	if c.Token == "" && c.TokenFile == "" {
		return fmt.Errorf("one of token or token_file must be configured")
	}
	if c.Token != "" && c.TokenFile != "" {
		return fmt.Errorf("at most one of token & token_file must be configured")
	}
	return nil
}

type SNSConfig struct {
	NotifierConfig `yaml:",inline" json:",inline"`

	HTTPConfig *commoncfg.HTTPClientConfig `yaml:"http_config,omitempty" json:"http_config,omitempty"`

	APIUrl      string            `yaml:"api_url,omitempty" json:"api_url,omitempty"`
	Sigv4       sigv4.SigV4Config `yaml:"sigv4" json:"sigv4"`
	TopicARN    string            `yaml:"topic_arn,omitempty" json:"topic_arn,omitempty"`
	PhoneNumber string            `yaml:"phone_number,omitempty" json:"phone_number,omitempty"`
	TargetARN   string            `yaml:"target_arn,omitempty" json:"target_arn,omitempty"`
	Subject     string            `yaml:"subject,omitempty" json:"subject,omitempty"`
	Message     string            `yaml:"message,omitempty" json:"message,omitempty"`
	Attributes  map[string]string `yaml:"attributes,omitempty" json:"attributes,omitempty"`
}

// UnmarshalYAML implements the yaml.Unmarshaler interface.
func (c *SNSConfig) UnmarshalYAML(unmarshal func(interface{}) error) error {
	*c = DefaultSNSConfig
	type plain SNSConfig
	if err := unmarshal((*plain)(c)); err != nil {
		return err
	}
	if (c.TargetARN == "") != (c.TopicARN == "") != (c.PhoneNumber == "") {
		return fmt.Errorf("must provide either a Target ARN, Topic ARN, or Phone Number for SNS config")
	}
	return nil
}

// TelegramConfig configures notifications via Telegram.
type TelegramConfig struct {
	NotifierConfig `yaml:",inline" json:",inline"`

	HTTPConfig *commoncfg.HTTPClientConfig `yaml:"http_config,omitempty" json:"http_config,omitempty"`

	APIUrl               *URL   `yaml:"api_url" json:"api_url,omitempty"`
	BotToken             Secret `yaml:"bot_token,omitempty" json:"token,omitempty"`
	BotTokenFile         string `yaml:"bot_token_file,omitempty" json:"token_file,omitempty"`
	ChatID               int64  `yaml:"chat_id,omitempty" json:"chat,omitempty"`
	Message              string `yaml:"message,omitempty" json:"message,omitempty"`
	DisableNotifications bool   `yaml:"disable_notifications,omitempty" json:"disable_notifications,omitempty"`
	ParseMode            string `yaml:"parse_mode,omitempty" json:"parse_mode,omitempty"`
}

// UnmarshalYAML implements the yaml.Unmarshaler interface.
func (c *TelegramConfig) UnmarshalYAML(unmarshal func(interface{}) error) error {
	*c = DefaultTelegramConfig
	type plain TelegramConfig
	if err := unmarshal((*plain)(c)); err != nil {
		return err
	}
	if c.BotToken == "" && c.BotTokenFile == "" {
		return fmt.Errorf("missing bot_token or bot_token_file on telegram_config")
	}
	if c.BotToken != "" && c.BotTokenFile != "" {
		return fmt.Errorf("at most one of bot_token & bot_token_file must be configured")
	}
	if c.ChatID == 0 {
		return fmt.Errorf("missing chat_id on telegram_config")
	}
	if c.ParseMode != "" &&
		c.ParseMode != "Markdown" &&
		c.ParseMode != "MarkdownV2" &&
		c.ParseMode != "HTML" {
		return fmt.Errorf("unknown parse_mode on telegram_config, must be Markdown, MarkdownV2, HTML or empty string")
	}
	return nil
}

type MSTeamsConfig struct {
	NotifierConfig `yaml:",inline" json:",inline"`
	HTTPConfig     *commoncfg.HTTPClientConfig `yaml:"http_config,omitempty" json:"http_config,omitempty"`
	WebhookURL     *SecretURL                  `yaml:"webhook_url,omitempty" json:"webhook_url,omitempty"`
	WebhookURLFile string                      `yaml:"webhook_url_file,omitempty" json:"webhook_url_file,omitempty"`

	Title   string `yaml:"title,omitempty" json:"title,omitempty"`
	Summary string `yaml:"summary,omitempty" json:"summary,omitempty"`
	Text    string `yaml:"text,omitempty" json:"text,omitempty"`
}

func (c *MSTeamsConfig) UnmarshalYAML(unmarshal func(interface{}) error) error {
	*c = DefaultMSTeamsConfig
	type plain MSTeamsConfig
<<<<<<< HEAD
	return unmarshal((*plain)(c))
}

type JiraConfig struct {
	NotifierConfig `yaml:",inline" json:",inline"`
	HTTPConfig     *commoncfg.HTTPClientConfig `yaml:"http_config,omitempty" json:"http_config,omitempty"`

	APIURL       *URL   `yaml:"api_url,omitempty" json:"api_url,omitempty"`
	APIUsername  string `yaml:"api_username,omitempty" json:"api_username,omitempty"`
	APIToken     Secret `yaml:"api_token,omitempty" json:"api_token,omitempty"`
	APITokenFile string `yaml:"api_token_file,omitempty" json:"api_token_file,omitempty"`

	Project      string   `yaml:"project,omitempty" json:"project,omitempty"`
	Summary      string   `yaml:"summary,omitempty" json:"summary,omitempty"`
	Description  string   `yaml:"description,omitempty" json:"description,omitempty"`
	StaticLabels []string `yaml:"static_labels,omitempty" json:"static_labels,omitempty"`
	GroupLabels  []string `yaml:"group_labels,omitempty" json:"group_labels,omitempty"`
	Components   []string `yaml:"components,omitempty" json:"components,omitempty"`
	Priority     string   `yaml:"priority,omitempty" json:"priority,omitempty"`
	IssueType    string   `yaml:"issue_type,omitempty" json:"issue_type,omitempty"`

	ReopenTransition  string   `yaml:"reopen_transition,omitempty" json:"reopen_transition,omitempty"`
	ResolveTransition string   `yaml:"resolve_transition,omitempty" json:"resolve_transition,omitempty"`
	WontFixResolution string   `yaml:"wont_fix_resolution,omitempty" json:"wont_fix_resolution,omitempty"`
	ReopenDuration    duration `yaml:"reopen_duration,omitempty" json:"reopen_duration,omitempty"`

	CustomFields map[string]any `yaml:"custom_fields,omitempty" json:"custom_fields,omitempty"`
}

func (c *JiraConfig) UnmarshalYAML(unmarshal func(interface{}) error) error {
	*c = DefaultJiraConfig
	type plain JiraConfig
	if err := unmarshal((*plain)(c)); err != nil {
		return err
	}
	if c.APIToken == "" && c.APITokenFile == "" {
		return fmt.Errorf("missing api_token or api_token_file in jira_config")
	}

	if c.APIToken != "" && len(c.APITokenFile) > 0 {
		return fmt.Errorf("at most one of api_token & api_token_file must be configured")
	}

	if c.Project == "" {
		return fmt.Errorf("missing project in jira_config")
	}
	if c.IssueType == "" {
		return fmt.Errorf("missing issue_type in jira_config")
=======
	if err := unmarshal((*plain)(c)); err != nil {
		return err
	}

	if c.WebhookURL == nil && c.WebhookURLFile == "" {
		return fmt.Errorf("one of webhook_url or webhook_url_file must be configured")
	}

	if c.WebhookURL != nil && len(c.WebhookURLFile) > 0 {
		return fmt.Errorf("at most one of webhook_url & webhook_url_file must be configured")
>>>>>>> 80b3cb07
	}

	return nil
}<|MERGE_RESOLUTION|>--- conflicted
+++ resolved
@@ -818,8 +818,19 @@
 func (c *MSTeamsConfig) UnmarshalYAML(unmarshal func(interface{}) error) error {
 	*c = DefaultMSTeamsConfig
 	type plain MSTeamsConfig
-<<<<<<< HEAD
-	return unmarshal((*plain)(c))
+	if err := unmarshal((*plain)(c)); err != nil {
+		return err
+	}
+
+	if c.WebhookURL == nil && c.WebhookURLFile == "" {
+		return fmt.Errorf("one of webhook_url or webhook_url_file must be configured")
+	}
+
+	if c.WebhookURL != nil && len(c.WebhookURLFile) > 0 {
+		return fmt.Errorf("at most one of webhook_url & webhook_url_file must be configured")
+	}
+
+	return nil
 }
 
 type JiraConfig struct {
@@ -867,18 +878,6 @@
 	}
 	if c.IssueType == "" {
 		return fmt.Errorf("missing issue_type in jira_config")
-=======
-	if err := unmarshal((*plain)(c)); err != nil {
-		return err
-	}
-
-	if c.WebhookURL == nil && c.WebhookURLFile == "" {
-		return fmt.Errorf("one of webhook_url or webhook_url_file must be configured")
-	}
-
-	if c.WebhookURL != nil && len(c.WebhookURLFile) > 0 {
-		return fmt.Errorf("at most one of webhook_url & webhook_url_file must be configured")
->>>>>>> 80b3cb07
 	}
 
 	return nil
