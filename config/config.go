--- conflicted
+++ resolved
@@ -766,32 +766,7 @@
 
 	HTTPConfig *commoncfg.HTTPClientConfig `yaml:"http_config,omitempty" json:"http_config,omitempty"`
 
-<<<<<<< HEAD
-	JiraAPIURL           *URL       `yaml:"jira_api_url,omitempty" json:"jira_api_url,omitempty"`
-	SMTPFrom             string     `yaml:"smtp_from,omitempty" json:"smtp_from,omitempty"`
-	SMTPHello            string     `yaml:"smtp_hello,omitempty" json:"smtp_hello,omitempty"`
-	SMTPSmarthost        HostPort   `yaml:"smtp_smarthost,omitempty" json:"smtp_smarthost,omitempty"`
-	SMTPAuthUsername     string     `yaml:"smtp_auth_username,omitempty" json:"smtp_auth_username,omitempty"`
-	SMTPAuthPassword     Secret     `yaml:"smtp_auth_password,omitempty" json:"smtp_auth_password,omitempty"`
-	SMTPAuthPasswordFile string     `yaml:"smtp_auth_password_file,omitempty" json:"smtp_auth_password_file,omitempty"`
-	SMTPAuthSecret       Secret     `yaml:"smtp_auth_secret,omitempty" json:"smtp_auth_secret,omitempty"`
-	SMTPAuthIdentity     string     `yaml:"smtp_auth_identity,omitempty" json:"smtp_auth_identity,omitempty"`
-	SMTPRequireTLS       bool       `yaml:"smtp_require_tls" json:"smtp_require_tls,omitempty"`
-	SlackAPIURL          *SecretURL `yaml:"slack_api_url,omitempty" json:"slack_api_url,omitempty"`
-	SlackAPIURLFile      string     `yaml:"slack_api_url_file,omitempty" json:"slack_api_url_file,omitempty"`
-	PagerdutyURL         *URL       `yaml:"pagerduty_url,omitempty" json:"pagerduty_url,omitempty"`
-	OpsGenieAPIURL       *URL       `yaml:"opsgenie_api_url,omitempty" json:"opsgenie_api_url,omitempty"`
-	OpsGenieAPIKey       Secret     `yaml:"opsgenie_api_key,omitempty" json:"opsgenie_api_key,omitempty"`
-	OpsGenieAPIKeyFile   string     `yaml:"opsgenie_api_key_file,omitempty" json:"opsgenie_api_key_file,omitempty"`
-	WeChatAPIURL         *URL       `yaml:"wechat_api_url,omitempty" json:"wechat_api_url,omitempty"`
-	WeChatAPISecret      Secret     `yaml:"wechat_api_secret,omitempty" json:"wechat_api_secret,omitempty"`
-	WeChatAPICorpID      string     `yaml:"wechat_api_corp_id,omitempty" json:"wechat_api_corp_id,omitempty"`
-	VictorOpsAPIURL      *URL       `yaml:"victorops_api_url,omitempty" json:"victorops_api_url,omitempty"`
-	VictorOpsAPIKey      Secret     `yaml:"victorops_api_key,omitempty" json:"victorops_api_key,omitempty"`
-	VictorOpsAPIKeyFile  string     `yaml:"victorops_api_key_file,omitempty" json:"victorops_api_key_file,omitempty"`
-	TelegramAPIUrl       *URL       `yaml:"telegram_api_url,omitempty" json:"telegram_api_url,omitempty"`
-	WebexAPIURL          *URL       `yaml:"webex_api_url,omitempty" json:"webex_api_url,omitempty"`
-=======
+	JiraAPIURL           *URL                 `yaml:"jira_api_url,omitempty" json:"jira_api_url,omitempty"`
 	SMTPFrom             string               `yaml:"smtp_from,omitempty" json:"smtp_from,omitempty"`
 	SMTPHello            string               `yaml:"smtp_hello,omitempty" json:"smtp_hello,omitempty"`
 	SMTPSmarthost        HostPort             `yaml:"smtp_smarthost,omitempty" json:"smtp_smarthost,omitempty"`
@@ -816,7 +791,6 @@
 	VictorOpsAPIKeyFile  string               `yaml:"victorops_api_key_file,omitempty" json:"victorops_api_key_file,omitempty"`
 	TelegramAPIUrl       *URL                 `yaml:"telegram_api_url,omitempty" json:"telegram_api_url,omitempty"`
 	WebexAPIURL          *URL                 `yaml:"webex_api_url,omitempty" json:"webex_api_url,omitempty"`
->>>>>>> 4c1a187f
 }
 
 // UnmarshalYAML implements the yaml.Unmarshaler interface for GlobalConfig.
