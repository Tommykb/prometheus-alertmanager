--- conflicted
+++ resolved
@@ -320,7 +320,7 @@
 	var expectedConf = Config{
 
 		Global: &GlobalConfig{
-<<<<<<< HEAD
+			HTTPConfig:         &commoncfg.HTTPClientConfig{},
 			ResolveTimeout:     model.Duration(5 * time.Minute),
 			SMTPSmarthost:      "localhost:25",
 			SMTPFrom:           "alertmanager@example.org",
@@ -328,25 +328,11 @@
 			HipchatAPIURL:      "https://hipchat.foobar.org/",
 			SlackAPIURL:        "mysecret",
 			SMTPRequireTLS:     true,
-			InsecureSkipVerify: false,
+      InsecureSkipVerify: false,
 			PagerdutyURL:       "https://events.pagerduty.com/v2/enqueue",
 			OpsGenieAPIURL:     "https://api.opsgenie.com/",
 			WeChatAPIURL:       "https://qyapi.weixin.qq.com/cgi-bin/",
 			VictorOpsAPIURL:    "https://alert.victorops.com/integrations/generic/20131114/alert/",
-=======
-			HTTPConfig:       &commoncfg.HTTPClientConfig{},
-			ResolveTimeout:   model.Duration(5 * time.Minute),
-			SMTPSmarthost:    "localhost:25",
-			SMTPFrom:         "alertmanager@example.org",
-			HipchatAuthToken: "mysecret",
-			HipchatAPIURL:    "https://hipchat.foobar.org/",
-			SlackAPIURL:      "mysecret",
-			SMTPRequireTLS:   true,
-			PagerdutyURL:     "https://events.pagerduty.com/v2/enqueue",
-			OpsGenieAPIURL:   "https://api.opsgenie.com/",
-			WeChatAPIURL:     "https://qyapi.weixin.qq.com/cgi-bin/",
-			VictorOpsAPIURL:  "https://alert.victorops.com/integrations/generic/20131114/alert/",
->>>>>>> bd04da54
 		},
 
 		Templates: []string{
