--- conflicted
+++ resolved
@@ -189,10 +189,7 @@
 		return err
 	}
 
-<<<<<<< HEAD
 	return api.v2.Update(cfg, resolveTimeout, setAlertStatus)
-=======
-	return api.v2.Update(cfg, resolveTimeout)
 }
 
 func (api *API) limitHandler(h http.Handler) http.Handler {
@@ -221,5 +218,4 @@
 	return http.TimeoutHandler(concLimiter, api.timeout, fmt.Sprintf(
 		"Exceeded configured timeout of %v.\n", api.timeout,
 	))
->>>>>>> da6e2a88
 }