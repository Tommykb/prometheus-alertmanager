<<<<<<< HEAD
=======
## 0.21.0 / 2020-06-16

This release removes the HipChat integration as it is discontinued by Atlassian on June 30th 2020.

* [CHANGE] [HipChat] Remove HipChat integration as it is end-of-life. #2282
* [CHANGE] [amtool] Remove default assignment of environment variables. #2161
* [CHANGE] [PagerDuty] Enforce 512KB event size limit. #2225
* [ENHANCEMENT] [amtool] Add `cluster` command to show cluster and peer statuses. #2256
* [ENHANCEMENT] Add redirection from `/` to the routes prefix when it isn't empty. #2235
* [ENHANCEMENT] [Webhook] Add `max_alerts` option to limit the number of alerts included in the payload. #2274
* [ENHANCEMENT] Improve logs for API v2, notifications and clustering. #2177 #2188 #2260 #2261 #2273
* [BUGFIX] Fix child routes not inheriting their parent route's grouping when `group_by: [...]`. #2154
* [BUGFIX] [UI] Fix the receiver selector in the Alerts page when the receiver name contains regular expression metacharacters such as `+`. #2090
* [BUGFIX] Fix error message about start and end time validation. #2173
* [BUGFIX] Fix a potential race condition in dispatcher. #2208
* [BUGFIX] [API v2] Return an empty array of peers when the clustering is disabled. #2203
* [BUGFIX] Fix the registration of `alertmanager_dispatcher_aggregation_groups` and `alertmanager_dispatcher_alert_processing_duration_seconds` metrics. #2200
* [BUGFIX] Always retry notifications with back-off. #2290

>>>>>>> 4c6c03eb
## 0.20.0 / 2019-12-11

* [CHANGE] Check that at least one silence matcher matches a non-empty string. #2081
* [ENHANCEMENT] [pagerduty] Check that PagerDuty keys aren't empty. #2085
* [ENHANCEMENT] [template] Add the `stringSlice` function. #2101
* [ENHANCEMENT] Add `alertmanager_dispatcher_aggregation_groups` and `alertmanager_dispatcher_alert_processing_duration_seconds` metrics. #2113
* [ENHANCEMENT] Log unused receivers. #2114
* [ENHANCEMENT] Add `alertmanager_receivers` metric. #2114
* [ENHANCEMENT] Add `alertmanager_integrations` metric. #2117
* [ENHANCEMENT] [email] Add Message-Id Header to outgoing emails. #2057
* [BUGFIX] Don't garbage-collect alerts from the store. #2040
* [BUGFIX] [ui] Disable the grammarly plugin on all textareas. #2061
* [BUGFIX] [config] Forbid nil regexp matchers. #2083
* [BUGFIX] [ui] Fix Silences UI when several filters are applied. #2075

Contributors:

* @CharlesJUDITH
* @NotAFile
* @Pger-Y
* @TheMeier
* @johncming
* @n33pm
* @ntk148v
* @oddlittlebird
* @perlun
* @qoops-1
* @roidelapluie
* @simonpasquier
* @stephenreddek
* @sylr
* @vrischmann

## 0.19.0 / 2019-09-03

* [CHANGE] Reject invalid external URLs at startup. #1960
* [CHANGE] Add Fingerprint to template data. #1945
* [CHANGE] Check Smarthost validity at config loading. #1957
* [ENHANCEMENT] Improve error messages for email receiver. #1953
* [ENHANCEMENT] Log error messages from OpsGenie API. #1965
* [ENHANCEMENT] Add the ability to configure Slack markdown field. #1967
* [ENHANCEMENT] Log warning when repeat_interval > retention. #1993
* [ENHANCEMENT] Add `alertmanager_cluster_enabled` metric. #1973
* [ENHANCEMENT] [ui] Recreate silence with previous comment. #1927
* [BUGFIX] [ui] Fix /api/v2/alerts/groups endpoint with similar alert groups. #1964
* [BUGFIX] Allow slashes in receivers. #2011
* [BUGFIX] [ui] Fix expand/collapse button with identical alert groups. #2012

## 0.18.0 / 2019-07-08

* [CHANGE] Remove quantile labels from Summary metrics. #1921
* [CHANGE] [OpsGenie] Move from the deprecated `teams` field in the configuration to `responders`. #1863
* [CHANGE] [ui] Collapse alert groups on the initial view. #1876
* [CHANGE] [Wechat] Set the default API secret to blank. #1888
* [CHANGE/BUGFIX] [PagerDuty] Fix embedding of images, the `text` field in the configuration has been renamed to `href`. #1931
* [ENHANCEMENT] Use persistent HTTP clients. #1904
* [ENHANCEMENT] Add `alertmanager_cluster_alive_messages_total`, `alertmanager_cluster_peer_info` and `alertmanager_cluster_pings_seconds` metrics. #1941
* [ENHANCEMENT] [api] Add missing metrics for API v2. #1902
* [ENHANCEMENT] [Slack] Log error message on retry errors. #1655
* [ENHANCEMENT] [ui] Allow to create silences from the alerts filter bar. #1911
* [ENHANCEMENT] [ui] Enable auto resize the textarea fields. #1893
* [BUGFIX] [amtool] Use scheme, authentication and base path from the URL if present. #1892 #1940
* [BUGFIX] [amtool] Support filtering alerts by receiver. #1915
* [BUGFIX] [api] Fix /api/v2/alerts with multiple receivers. #1948
* [BUGFIX] [PagerDuty] Truncate description to 1024 chars for PagerDuty v1. #1922
* [BUGFIX] [ui] Add filtering based off of "active" query param. #1879


## 0.17.0 / 2019-05-02

This release includes changes to amtool which are not fully backwards
compatible with the previous amtool version (#1798) related to backup and
import of silences. If a backup of silences is created using a previous
version of amtool (v0.16.1 or earlier), it is possible that not all silences
can be correctly imported using a later version of amtool.

Additionally, the groups endpoint that was dropped from api v1 has been added
to api v2. The default for viewing alerts in the UI now consumes from this
endpoint and displays alerts grouped according to the groups defined in the
running configuration. Custom grouping is still supported.

This release has added two new flags that may need to be tweaked. For people
running with a lot of concurrent requests, consider increasing the value of
`--web.get-concurrency`. An increase in 503 errors indicates that the request
rate is exceeding the number of currently available workers. The other new
flag, --web.timeout, limits the time a request is allowed to run. The default
behavior is to not use a timeout.

* [CHANGE] Modify the self-inhibition prevention semantics (#1873)
* [CHANGE] Make api/v2/status.cluster.{name,peers} properties optional for Alertmanager with disabled clustering (#1728)
* [FEATURE] Add groups endpoint to v2 api (#1791)
* [FEATURE] Optional timeout for HTTP requests (#1743)
* [ENHANCEMENT] Set HTTP headers to prevent asset caching (#1817)
* [ENHANCEMENT] API returns current silenced/inhibited state of alerts (#1733)
* [ENHANCEMENT] Configurable concurrency limit for GET requests (#1743)
* [ENHANCEMENT] Pushover notifier: support HTML, URL title and custom sounds (#1634)
* [ENHANCEMENT] Support adding custom fields to VictorOps notifications (#1420)
* [ENHANCEMENT] Migrate amtool CLI to API v2 (#1798)
* [ENHANCEMENT][ui] Default alert list view grouped by configured alert groups (#1864)
* [ENHANCEMENT][ui] Remove superfluous inhibited/silenced text, show inhibited status (#1698, #1862)
* [ENHANCEMENT][ui] Silence preview now shows already-muted alerts (#1776)
* [ENHANCEMENT][ui] Sort silences from api/v2 similarly to api/v1 (#1786)
* [BUGFIX] Trim PagerDuty message summary to 1024 chars (#1701)
* [BUGFIX] Add fix for race causing alerts to be dropped (#1843)
* [BUGFIX][ui] Correctly construct filter query string for api (#1869)
* [BUGFIX][ui] Do not display GroupByAll and GroupBy in marshaled config (#1665)
* [BUGFIX][ui] Respect regex setting when creating silences (#1697)

## 0.16.2 / 2019-04-03

Updating to v0.16.2 is recommended for all users using the Slack, Pagerduty,
Hipchat, Wechat, VictorOps and Pushover notifier, as connection errors could
leak secrets embedded in the notifier's URL to stdout.

* [BUGFIX] Redact notifier URL from logs to not leak secrets embedded in the URL (#1822, #1825)
* [BUGFIX] Allow sending of unauthenticated SMTP requests when `smtp_auth_username` is not supplied (#1739)

## 0.16.1 / 2019-01-31

* [BUGFIX] Do not populate cluster info if clustering is disabled in API v2 (#1726)

## 0.16.0 / 2019-01-17

This release introduces a new API v2, fully generated via the OpenAPI project
[1]. At the same time with this release the previous API v1 is being
deprecated. API v1 will be removed with Alertmanager release v0.18.0.

* [CHANGE] Deprecate API v1
* [CHANGE] Remove `api/v1/alerts/groups` GET endpoint (#1508 & #1525)
* [CHANGE] Revert Alertmanager working directory changes in Docker image back to `/alertmanager` (#1435)
* [CHANGE] Using the recommended label syntax for maintainer in Dockerfile (#1533)
* [CHANGE] Change `alertmanager_notifications_total` to count attempted notifications, not only successful ones (#1578)
* [CHANGE] Run as nobody inside container (#1586)
* [CHANGE] Support `w` for weeks when creating silences, remove `y` for year (#1620)
* [FEATURE] Introduce OpenAPI generated API v2 (#1352)
* [FEATURE] Lookup parts in strings using regexp.MatchString in templates (#1452)
* [FEATURE] Support image/thumb url in attachment in Slack notifier (#1506)
* [FEATURE] Support custom TLS certificates for the email notifier (#1528)
* [FEATURE] Add support for images and links in the PagerDuty notification config (#1559)
* [FEATURE] Add support for grouping by all labels (#1588)
* [FEATURE] [amtool] Add timeout support to amtool commands (#1471)
* [FEATURE] [amtool] Added `config routes` tools for visualization and testing routes (#1511)
* [FEATURE] [amtool] Support adding alerts using amtool (#1461)
* [ENHANCEMENT] Add support for --log.format (#1658)
* [ENHANCEMENT] Add CORS support to API v2 (#1667)
* [ENHANCEMENT] Support HTML, URL title and custom sounds for Pushover (#1634)
* [ENHANCEMENT] Update Alert compact view (#1698)
* [ENHANCEMENT] Support adding custom fields to VictorOps notifications (#1420)
* [ENHANCEMENT] Add help link in UI to Alertmanager documentation (#1522)
* [ENHANCEMENT] Enforce HTTP or HTTPS URLs in Alertmanager config (#1567)
* [ENHANCEMENT] Make OpsGenie API Key a templated string (#1594)
* [ENHANCEMENT] Add name, value and SlackConfirmationField to action in Slack notifier (#1557)
* [ENHANCEMENT] Show more alert information on silence form and silence view pages (#1601)
* [ENHANCEMENT] Add cluster peers DNS refresh job (#1428)
* [BUGFIX] Fix unmarshaling of secret URLs in config (#1663)
* [BUGFIX] Do not write groupbyall and groupby when marshaling config (#1665)
* [BUGFIX] Make a copy of firing alerts with EndsAt=0 when flushing (#1686)
* [BUGFIX] Respect regex matchers when recreating silences in UI (#1697)
* [BUGFIX] Change DefaultGlobalConfig to a function in Alertmanager configuration (#1656)
* [BUGFIX] Fix email template typo in alert-warning style (#1421)
* [BUGFIX] Fix silence redirect on silence creation UI page (#1548)
* [BUGFIX] Add missing `callback_id` parameter in Slack notifier (#1592)
* [BUGFIX] Throw error if no auth mechanism matches in email notifier (#1608)
* [BUGFIX] Use quoted-printable transfer encoding for the email notifier (#1609)
* [BUGFIX] Do not merge expired gossip messages (#1631)
* [BUGFIX] Fix "PLAIN" auth during notification via smtp-over-tls on port 465 (#1591)
* [BUGFIX] [amtool] Support for assuming first label is alertname in silence add and query (#1693)
* [BUGFIX] [amtool] Support assuming first label is alertname in alert query with matchers (#1575)
* [BUGFIX] [amtool] Fix config path check in amtool (#1538)
* [BUGFIX] [amtool] Fix rfc3339 example texts (#1526)
* [BUGFIX] [amtool] Fixed issue with loading path of a default configs (#1529)

[1] https://github.com/prometheus/alertmanager#api

## 0.15.3 / 2018-11-09

* [BUGFIX] Fix alert merging supporting both empty and set EndsAt property for firing alerts send by Prometheus (#1611)

## 0.15.2 / 2018-08-14

* [ENHANCEMENT] [amtool] Add support for stdin to check-config (#1431)
* [ENHANCEMENT] Log PagerDuty v1 response on BadRequest (#1481)
* [BUGFIX] Correctly encode query strings in notifiers (#1516)
* [BUGFIX] Add cache control headers to the API responses to avoid IE caching (#1500)
* [BUGFIX] Avoid listener blocking on unsubscribe (#1482)
* [BUGFIX] Fix a bunch of unhandled errors (#1501)
* [BUGFIX] Update PagerDuty API V2 to send full details on resolve (#1483)
* [BUGFIX] Validate URLs at config load time (#1468)
* [BUGFIX] Fix Settle() interval (#1478)
* [BUGFIX] Fix email to be green if only none firing (#1475)
* [BUGFIX] Handle errors in notify (#1474)
* [BUGFIX] Fix templating of hipchat room id (#1463)

## 0.15.1 / 2018-07-10

* [BUGFIX] Fix email template typo in alert-warning style (#1421)
* [BUGFIX] Fix regression in Pager Duty config (#1455)
* [BUGFIX] Catch templating errors in Wechat Notify (#1436)
* [BUGFIX] Fail when no private address can be found for cluster (#1437)
* [BUGFIX] Make sure we don't miss the first pushPull when joining cluster (#1456)
* [BUGFIX] Fix concurrent read and write group error in dispatch (#1447)

## 0.15.0 / 2018-06-22

* [CHANGE] [amtool] Update silence add and update flags (#1298)
* [CHANGE] Replace deprecated InstrumentHandler() (#1302)
* [CHANGE] Validate Slack field config and only allow the necessary input (#1334)
* [CHANGE] Remove legacy alert ingest endpoint (#1362)
* [CHANGE] Move to memberlist as underlying gossip protocol including cluster flag changes from --mesh.xxx to --cluster.xxx (#1232)
* [CHANGE] Move Alertmanager working directory in Docker image to /etc/alertmanager (#1313)
* [BUGFIX/CHANGE] The default group by is no labels. (#1287)
* [FEATURE] [amtool] Filter alerts by receiver (#1402)
* [FEATURE] Wait for mesh to settle before sending alerts (#1209)
* [FEATURE] [amtool] Support basic auth in alertmanager url (#1279)
* [FEATURE] Make HTTP clients used for integrations configurable
* [ENHANCEMENT] Support receiving alerts with end time and zero start time
* [ENHANCEMENT] Sort dispatched alerts by job+instance (#1234)
* [ENHANCEMENT] Support alert query filters `active` and `unprocessed` (#1366)
* [ENHANCEMENT] [amtool] Expose alert query flags --active and --unprocessed (#1370)
* [ENHANCEMENT] Add Slack actions to notifications (#1355)
* [BUGFIX] Register nflog snapShotSize metric
* [BUGFIX] Sort alerts in correct order before flushing to notifiers (#1349)
* [BUGFIX] Don't reset initial wait timer if flush is in-progress (#1301)
* [BUGFIX] Fix resolved alerts still inhibiting (#1331)
* [BUGFIX] Template wechat config fields (#1356)
* [BUGFIX] Notify resolved alerts properly (#1408)
* [BUGFIX] Fix parsing for label values with commas (#1395)
* [BUGFIX] Hide sensitive Wechat configuration (#1253)
* [BUGFIX] Prepopulate matchers when recreating a silence (#1270)
* [BUGFIX] Fix wechat panic (#1293)
* [BUGFIX] Allow empty matchers in silences/filtering (#1289)
* [BUGFIX] Properly configure HTTP client for Wechat integration

## 0.14.0 / 2018-02-12

* [ENHANCEMENT] [amtool] Silence update support dwy suffixes to expire flag (#1197)
* [ENHANCEMENT] Allow templating PagerDuty receiver severity (#1214)
* [ENHANCEMENT] Include receiver name in failed notifications log messages (#1207)
* [ENHANCEMENT] Allow global opsgenie api key (#1208)
* [ENHANCEMENT] Add mesh metrics (#1225)
* [ENHANCEMENT] Add Class field to PagerDuty; add templating to PagerDuty-CEF fields (#1231)
* [BUGFIX] Don't notify of resolved alerts if none were reported firing (#1198)
* [BUGFIX] Notify only when new firing alerts are added (#1205)
* [BUGFIX] [mesh] Fix pending connections never set to established (#1204)
* [BUGFIX] Allow OpsGenie notifier to have empty team fields (#1224)
* [BUGFIX] Don't count alerts with EndTime in the future as resolved (#1233)
* [BUGFIX] Speed up re-rendering of Silence UI (#1235)
* [BUGFIX] Forbid 0 value for group_interval and repeat_interval (#1230)
* [BUGFIX] Fix WeChat agentid issue (#1229)

## 0.13.0 / 2018-01-12

* [CHANGE] Switch cmd/alertmanager to kingpin (#974)
* [CHANGE] [amtool] Switch amtool to kingpin (#976)
* [CHANGE] [amtool] silence query: --expired flag only shows expired silences (#1190)
* [CHANGE] Return config reload result from reload endpoint (#1180)
* [FEATURE] UI silence form is populated from location bar (#1148)
* [FEATURE] Add /-/healthy endpoint (#1159)
* [ENHANCEMENT] Instrument and log snapshot sizes on maintenance (#1155)
* [ENHANCEMENT] Make alertGC interval configurable (#1151)
* [ENHANCEMENT] Display mesh connections in the Status page (#1164)
* [BUGFIX] Template service keys for pagerduty notifier (#1182)
* [BUGFIX] Fix expire buttons on the silences page (#1171)
* [BUGFIX] Fix JavaScript error in MSIE due to endswith() usage (#1172)
* [BUGFIX] Correctly format UI error output (#1167)

## 0.12.0 / 2017-12-15

* [FEATURE] package amtool in docker container (#1127)
* [FEATURE] Add notify support for Chinese User wechat (#1059)
* [FEATURE] [amtool] Add a new `silence import` command (#1082)
* [FEATURE] [amtool] Add new command to update silence (#1123)
* [FEATURE] [amtool] Add ability to query for silences that will expire soon (#1120)
* [ENHANCEMENT] Template source field in PagerDuty alert payload (#1117)
* [ENHANCEMENT] Add footer field for slack messages (#1141)
* [ENHANCEMENT] Add Slack additional "fields" to notifications (#1135)
* [ENHANCEMENT] Adding check for webhook's URL formatting (#1129)
* [ENHANCEMENT] Let the browser remember the creator of a silence (#1112)
* [BUGFIX] Fix race in stopping inhibitor (#1118)
* [BUGFIX] Fix browser UI when entering negative duration (#1132)

## 0.11.0 / 2017-11-16

* [CHANGE] Make silence negative filtering consistent with alert filtering (#1095)
* [CHANGE] Change HipChat and OpsGenie api config names (#1087)
* [ENHANCEMENT] amtool: Allow 'd', 'w', 'y' time suffixes when creating silence (#1091)
* [ENHANCEMENT] Support OpsGenie Priority field (#1094)
* [BUGFIX] Fix UI when no silences are present (#1090)
* [BUGFIX] Fix OpsGenie Teams field (#1101)
* [BUGFIX] Fix OpsGenie Tags field (#1108)

## 0.10.0 / 2017-11-09

* [CHANGE] Prevent inhibiting alerts in the source of the inhibition (#1017)
* [ENHANCEMENT] Improve amtool check-config use and description text (#1016)
* [ENHANCEMENT] Add metrics about current silences and alerts (#998)
* [ENHANCEMENT] Sorted silences based on current status (#1015)
* [ENHANCEMENT] Add metric of alertmanager position in mesh (#1024)
* [ENHANCEMENT] Initialise notifications_total and notifications_failed_total (#1011)
* [ENHANCEMENT] Allow selectable matchers on silence view (#1030)
* [ENHANCEMENT] Allow template in victorops message_type field (#1038)
* [ENHANCEMENT] Optionally hide inhibited alerts in API response (#1039)
* [ENHANCEMENT] Toggle silenced and inhibited alerts in UI (#1049)
* [ENHANCEMENT] Fix pushover limits (title, message, url) (#1055)
* [ENHANCEMENT] Add limit to OpsGenie message (#1045)
* [ENHANCEMENT] Upgrade OpsGenie notifier to v2 API. (#1061)
* [ENHANCEMENT] Allow template in victorops routing_key field (#1083)
* [ENHANCEMENT] Add support for PagerDuty API v2 (#1054)
* [BUGFIX] Fix inhibit race (#1032)
* [BUGFIX] Fix segfault on amtool (#1031)
* [BUGFIX] Remove .WasInhibited and .WasSilenced fields of Alert type (#1026)
* [BUGFIX] nflog: Fix Log() crash when gossip is nil (#1064)
* [BUGFIX] Fix notifications for flapping alerts (#1071)
* [BUGFIX] Fix shutdown crash with nil mesh router (#1077)
* [BUGFIX] Fix negative matchers filtering (#1077)

## 0.9.1 / 2017-09-29
* [BUGFIX] Fix -web.external-url regression in ui (#1008)
* [BUGFIX] Fix multipart email implementation (#1009)

## 0.9.0 / 2017-09-28
* [ENHANCEMENT] Add current time to webhook message (#909)
* [ENHANCEMENT] Add link_names to slack notifier (#912)
* [ENHANCEMENT] Make ui labels selectable/highlightable (#932)
* [ENHANCEMENT] Make links in ui annotations selectable (#946)
* [ENHANCEMENT] Expose the alert's "fingerprint" (unique identifier) through API (#786)
* [ENHANCEMENT] Add README information for amtool (#939)
* [ENHANCEMENT] Use user-set logging option consistently throughout alertmanager (#968)
* [ENHANCEMENT] Sort alerts returned from API by their fingerprint (#969)
* [ENHANCEMENT] Add edit/delete silence buttons on silence page view (#970)
* [ENHANCEMENT] Add check-config subcommand to amtool (#978)
* [ENHANCEMENT] Add email notification text content support (#934)
* [ENHANCEMENT] Support passing binary name to make build target (#990)
* [ENHANCEMENT] Show total no. of silenced alerts in preview (#994)
* [ENHANCEMENT] Added confirmation dialog when expiring silences (#993)
* [BUGFIX] Fix crash when no mesh router is configured (#919)
* [BUGFIX] Render status page without mesh (#920)
* [BUGFIX] Exit amtool subcommands with non-zero error code (#938)
* [BUGFIX] Change mktemp invocation in makefile to work for macOS (#971)
* [BUGFIX] Add a mutex to silences.go:gossipData (#984)
* [BUGFIX] silences: avoid deadlock (#995)
* [BUGFIX] Ignore expired silences OnGossip (#999)

## 0.8.0 / 2017-07-20

* [FEATURE] Add ability to filter alerts by receiver in the UI (#890)
* [FEATURE] Add User-Agent for webhook requests (#893)
* [ENHANCEMENT] Add possibility to have a global victorops api_key (#897)
* [ENHANCEMENT] Add EntityDisplayName and improve StateMessage for Victorops
  (#769)
* [ENHANCEMENT] Omit empty config fields and show regex upon re-marshaling to
  elide secrets (#864)
* [ENHANCEMENT] Parse API error messages in UI (#866)
* [ENHANCEMENT] Enable sending mail via smtp port 465 (#704)
* [BUGFIX] Prevent duplicate notifications by sorting matchers (#882)
* [BUGFIX] Remove timeout for UI requests (#890)
* [BUGFIX] Update config file location of CLI in flag usage text (#895)

## 0.7.1 / 2017-06-09

* [BUGFIX] Fix filtering by label on Alert list and Silence list page

## 0.7.0 / 2017-06-08

* [CHANGE] Rewrite UI from scratch improving UX
* [CHANGE] Rename `config` to `configYAML` on `api/v1/status`
* [FEATURE] Add ability to update a silence on `api/v1/silences` POST endpoint (See #765)
* [FEATURE] Return alert status on `api/v1/alerts` GET endpoint
* [FEATURE] Serve silence state on `api/v1/silences` GET endpoint
* [FEATURE] Add ability to specify a route prefix
* [FEATURE] Add option to disable AM listening on mesh port
* [ENHANCEMENT] Add ability to specify `filter` string and `silenced` flag on `api/v1/alerts` GET endpoint
* [ENHANCEMENT] Update `cache-control` to prevent caching for web assets in general.
* [ENHANCEMENT] Serve web assets by alertmanager instead of external CDN (See #846)
* [ENHANCEMENT] Elide secrets in alertmanager config (See #840)
* [ENHANCEMENT] AMTool: Move config file to a more consistent location (See #843)
* [BUGFIX] Enable builds for Solaris/Illumos
* [BUGFIX] Load web assets based on url path (See #323)

## 0.6.2 / 2017-05-09

* [BUGFIX] Correctly link to silences from alert again
* [BUGFIX] Correctly hide silenced/show active alerts in UI again
* [BUGFIX] Fix regression of alerts not being displayed until first processing
* [BUGFIX] Fix internal usage of wrong lock for silence markers
* [BUGFIX] Adapt amtool's API parsing to recent API changes
* [BUGFIX] Correctly marshal regexes in config JSON response
* [CHANGE] Anchor silence regex matchers to be consistent with Prometheus
* [ENHANCEMENT] Error if root route is using `continue` keyword

## 0.6.1 / 2017-04-28

* [BUGFIX] Fix incorrectly serialized hash for notification providers.
* [ENHANCEMENT] Add processing status field to alerts.
* [FEATURE] Add config hash metric.

## 0.6.0 / 2017-04-25

* [BUGFIX] Add `groupKey` to `alerts/groups` endpoint https://github.com/prometheus/alertmanager/pull/576
* [BUGFIX] Only notify on firing alerts https://github.com/prometheus/alertmanager/pull/595
* [BUGFIX] Correctly marshal regex's in config for routing tree https://github.com/prometheus/alertmanager/pull/602
* [BUGFIX] Prevent panic when failing to load config https://github.com/prometheus/alertmanager/pull/607
* [BUGFIX] Prevent panic when alertmanager is started with an empty `-mesh.peer` https://github.com/prometheus/alertmanager/pull/726
* [CHANGE] Rename VictorOps config variables https://github.com/prometheus/alertmanager/pull/667
* [CHANGE] No longer generate releases for openbsd/arm https://github.com/prometheus/alertmanager/pull/732
* [ENHANCEMENT] Add `DELETE` as accepted CORS method https://github.com/prometheus/alertmanager/commit/0ecc59076ca6b4cbb63252fa7720a3d89d1c81d3
* [ENHANCEMENT] Switch to using `gogoproto` for protobuf https://github.com/prometheus/alertmanager/pull/715
* [ENHANCEMENT] Include notifier type in logs and errors https://github.com/prometheus/alertmanager/pull/702
* [FEATURE] Expose mesh peers on status page https://github.com/prometheus/alertmanager/pull/644
* [FEATURE] Add `reReplaceAll` template function https://github.com/prometheus/alertmanager/pull/639
* [FEATURE] Allow label-based filtering alerts/silences through API https://github.com/prometheus/alertmanager/pull/633
* [FEATURE] Add commandline tool for interacting with alertmanager https://github.com/prometheus/alertmanager/pull/636

## 0.5.1 / 2016-11-24

* [BUGFIX] Fix crash caused by race condition in silencing
* [ENHANCEMENT] Improve logging of API errors
* [ENHANCEMENT] Add metrics for the notification log

## 0.5.0 / 2016-11-01

This release requires a storage wipe. It contains fundamental internal
changes that came with implementing the high availability mode.

* [FEATURE] Alertmanager clustering for high availability
* [FEATURE] Garbage collection of old silences and notification logs
* [CHANGE] New storage format
* [CHANGE] Stricter silence semantics for consistent historical view

## 0.4.2 / 2016-09-02

* [BUGFIX] Fix broken regex checkbox in silence form
* [BUGFIX] Simplify inconsistent silence update behavior

## 0.4.1 / 2016-08-31

* [BUGFIX] Wait for silence query to finish instead of showing error
* [BUGFIX] Fix sorting of silences
* [BUGFIX] Provide visual feedback after creating a silence
* [BUGFIX] Fix styling of silences
* [ENHANCEMENT] Provide cleaner API silence interface

## 0.4.0 / 2016-08-23

* [FEATURE] Silences are now paginated in the web ui
* [CHANGE] Failure to start on unparsed flags

## 0.3.0 / 2016-07-07

* [CHANGE] Alerts are purely in memory and no longer persistent across restarts
* [FEATURE] Add SMTP LOGIN authentication mechanism

## 0.2.1 / 2016-06-23

* [ENHANCEMENT] Allow inheritance of route receiver
* [ENHANCEMENT] Add silence cache to silence provider
* [BUGFIX] Fix HipChat room number in integration URL

## 0.2.0 / 2016-06-17

This release uses a new storage backend based on BoltDB. You have to backup
and wipe your former storage path to run it.

* [CHANGE] Use BoltDB as data store.
* [CHANGE] Move SMTP authentication to configuration file
* [FEATURE] add /-/reload HTTP endpoint
* [FEATURE] Filter silenced alerts in web UI
* [ENHANCEMENT] reduce inhibition computation complexity
* [ENHANCEMENT] Add support for teams and tags in OpsGenie integration
* [BUGFIX] Handle OpsGenie responses correctly
* [BUGFIX] Fix Pushover queue length issue
* [BUGFIX] STARTTLS before querying auth mechanism in email integration

## 0.1.1 / 2016-03-15
* [BUGFIX] Fix global database lock issue
* [ENHANCEMENT] Improve SQLite alerts index
* [ENHANCEMENT] Enable debug endpoint

## 0.1.0 / 2016-02-23
This version is a full rewrite of the Alertmanager with a very different
feature set. Thus, there is no meaningful changelog.

Changes with respect to 0.1.0-beta2:
* [CHANGE] Expose same data structure to templates and webhook
* [ENHANCEMENT] Show generator URL in default templates and web UI
* [ENHANCEMENT] Support for Slack icon_emoji field
* [ENHANCEMENT] Expose incident key to templates and webhook data
* [ENHANCEMENT] Allow markdown in Slack 'text' field
* [BUGFIX] Fixed database locking issue

## 0.1.0-beta2 / 2016-02-03
* [BUGFIX] Properly set timeout for incoming alerts with fixed start time
* [ENHANCEMENT] Send source field in OpsGenie integration
* [ENHANCEMENT] Improved routing configuration validation
* [FEATURE] Basic instrumentation added

## 0.1.0-beta1 / 2016-01-08
* [BUGFIX] Send full alert group state on each update. Fixes erroneous resolved notifications.
* [FEATURE] HipChat integration
* [CHANGE] Slack integration no longer sends resolved notifications by default

## 0.1.0-beta0 / 2015-12-23
This version is a full rewrite of the Alertmanager with a very different
feature set. Thus, there is no meaningful changelog.

## 0.0.4 / 2015-09-09
* [BUGFIX] Fix version info string in startup message.
* [BUGFIX] Fix Pushover notifications by setting the right priority level, as
  well as required retry and expiry intervals.
* [FEATURE] Make it possible to link to individual alerts in the UI.
* [FEATURE] Rearrange alert columns in UI and allow expanding more alert details.
* [FEATURE] Add Amazon SNS notifications.
* [FEATURE] Add OpsGenie Webhook notifications.
* [FEATURE] Add `-web.external-url` flag to control the externally visible
  Alertmanager URL.
* [FEATURE] Add runbook and alertmanager URLs to PagerDuty and email notifications.
* [FEATURE] Add a GET API to /api/alerts which pulls JSON formatted
  AlertAggregates.
* [ENHANCEMENT] Sort alerts consistently in web UI.
* [ENHANCEMENT] Suggest to use email address as silence creator.
* [ENHANCEMENT] Make Slack timeout configurable.
* [ENHANCEMENT] Add channel name to error logging about Slack notifications.
* [ENHANCEMENT] Refactoring and tests for Flowdock notifications.
* [ENHANCEMENT] New Dockerfile using alpine-golang-make-onbuild base image.
* [CLEANUP] Add Docker instructions and other cleanups in README.md.
* [CLEANUP] Update Makefile.COMMON from prometheus/utils.

## 0.0.3 / 2015-06-10
* [BUGFIX] Fix email template body writer being called with parameters in wrong order.

## 0.0.2 / 2015-06-09

* [BUGFIX] Fixed silences.json permissions in Docker image.
* [CHANGE] Changed case of API JSON properties to initial lower letter.
* [CHANGE] Migrated logging to use http://github.com/prometheus/log.
* [FEATURE] Flowdock notification support.
* [FEATURE] Slack notification support.
* [FEATURE] Generic webhook notification support.
* [FEATURE] Support for "@"-mentions in HipChat notifications.
* [FEATURE] Path prefix option to support reverse proxies.
* [ENHANCEMENT] Improved web redirection and 404 behavior.
* [CLEANUP] Updated compiled web assets from source.
* [CLEANUP] Updated fsnotify package to its new source location.
* [CLEANUP] Updates to README.md and AUTHORS.md.
* [CLEANUP] Various smaller cleanups and improvements.<|MERGE_RESOLUTION|>--- conflicted
+++ resolved
@@ -1,5 +1,3 @@
-<<<<<<< HEAD
-=======
 ## 0.21.0 / 2020-06-16
 
 This release removes the HipChat integration as it is discontinued by Atlassian on June 30th 2020.
@@ -19,7 +17,6 @@
 * [BUGFIX] Fix the registration of `alertmanager_dispatcher_aggregation_groups` and `alertmanager_dispatcher_alert_processing_duration_seconds` metrics. #2200
 * [BUGFIX] Always retry notifications with back-off. #2290
 
->>>>>>> 4c6c03eb
 ## 0.20.0 / 2019-12-11
 
 * [CHANGE] Check that at least one silence matcher matches a non-empty string. #2081
