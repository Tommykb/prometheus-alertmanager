<<<<<<< HEAD
=======
## 0.20.0 / 2019-12-11

* [CHANGE] Check that at least one silence matcher matches a non-empty string. #2081
* [ENHANCEMENT] [pagerduty] Check that PagerDuty keys aren't empty. #2085
* [ENHANCEMENT] [template] Add the `stringSlice` function. #2101
* [ENHANCEMENT] Add `alertmanager_dispatcher_aggregation_groups` and `alertmanager_dispatcher_alert_processing_duration_seconds` metrics. #2113
* [ENHANCEMENT] Log unused receivers. #2114
* [ENHANCEMENT] Add `alertmanager_receivers` metric. #2114
* [ENHANCEMENT] Add `alertmanager_integrations` metric. #2117
* [ENHANCEMENT] [email] Add Message-Id Header to outgoing emails. #2057
* [BUGFIX] Don't garbage-collect alerts from the store. #2040
* [BUGFIX] [ui] Disable the grammarly plugin on all textareas. #2061
* [BUGFIX] [config] Forbid nil regexp matchers. #2083
* [BUGFIX] [ui] Fix Silences UI when several filters are applied. #2075

Contributors:

* @CharlesJUDITH
* @NotAFile
* @Pger-Y
* @TheMeier
* @johncming
* @n33pm
* @ntk148v
* @oddlittlebird
* @perlun
* @qoops-1
* @roidelapluie
* @simonpasquier
* @stephenreddek
* @sylr
* @vrischmann

>>>>>>> f74be040
## 0.19.0 / 2019-09-03

* [CHANGE] Reject invalid external URLs at startup. #1960
* [CHANGE] Add Fingerprint to template data. #1945
* [CHANGE] Check Smarthost validity at config loading. #1957
* [ENHANCEMENT] Improve error messages for email receiver. #1953
* [ENHANCEMENT] Log error messages from OpsGenie API. #1965
* [ENHANCEMENT] Add the ability to configure Slack markdown field. #1967
* [ENHANCEMENT] Log warning when repeat_interval > retention. #1993
* [ENHANCEMENT] Add `alertmanager_cluster_enabled` metric. #1973
* [ENHANCEMENT] [ui] Recreate silence with previous comment. #1927
* [BUGFIX] [ui] Fix /api/v2/alerts/groups endpoint with similar alert groups. #1964
* [BUGFIX] Allow slashes in receivers. #2011
* [BUGFIX] [ui] Fix expand/collapse button with identical alert groups. #2012

## 0.18.0 / 2019-07-08

* [CHANGE] Remove quantile labels from Summary metrics. #1921
* [CHANGE] [OpsGenie] Move from the deprecated `teams` field in the configuration to `responders`. #1863
* [CHANGE] [ui] Collapse alert groups on the initial view. #1876
* [CHANGE] [Wechat] Set the default API secret to blank. #1888
* [CHANGE/BUGFIX] [PagerDuty] Fix embedding of images, the `text` field in the configuration has been renamed to `href`. #1931
* [ENHANCEMENT] Use persistent HTTP clients. #1904
* [ENHANCEMENT] Add `alertmanager_cluster_alive_messages_total`, `alertmanager_cluster_peer_info` and `alertmanager_cluster_pings_seconds` metrics. #1941
* [ENHANCEMENT] [api] Add missing metrics for API v2. #1902
* [ENHANCEMENT] [Slack] Log error message on retry errors. #1655
* [ENHANCEMENT] [ui] Allow to create silences from the alerts filter bar. #1911
* [ENHANCEMENT] [ui] Enable auto resize the textarea fields. #1893
* [BUGFIX] [amtool] Use scheme, authentication and base path from the URL if present. #1892 #1940
* [BUGFIX] [amtool] Support filtering alerts by receiver. #1915
* [BUGFIX] [api] Fix /api/v2/alerts with multiple receivers. #1948
* [BUGFIX] [PagerDuty] Truncate description to 1024 chars for PagerDuty v1. #1922
* [BUGFIX] [ui] Add filtering based off of "active" query param. #1879


## 0.17.0 / 2019-05-02

This release includes changes to amtool which are not fully backwards
compatible with the previous amtool version (#1798) related to backup and
import of silences. If a backup of silences is created using a previous
version of amtool (v0.16.1 or earlier), it is possible that not all silences
can be correctly imported using a later version of amtool.

Additionally, the groups endpoint that was dropped from api v1 has been added
to api v2. The default for viewing alerts in the UI now consumes from this
endpoint and displays alerts grouped according to the groups defined in the
running configuration. Custom grouping is still supported.

This release has added two new flags that may need to be tweaked. For people
running with a lot of concurrent requests, consider increasing the value of
`--web.get-concurrency`. An increase in 503 errors indicates that the request
rate is exceeding the number of currently available workers. The other new
flag, --web.timeout, limits the time a request is allowed to run. The default
behavior is to not use a timeout.

* [CHANGE] Modify the self-inhibition prevention semantics (#1873)
* [CHANGE] Make api/v2/status.cluster.{name,peers} properties optional for Alertmanager with disabled clustering (#1728)
* [FEATURE] Add groups endpoint to v2 api (#1791)
* [FEATURE] Optional timeout for HTTP requests (#1743)
* [ENHANCEMENT] Set HTTP headers to prevent asset caching (#1817)
* [ENHANCEMENT] API returns current silenced/inhibited state of alerts (#1733)
* [ENHANCEMENT] Configurable concurrency limit for GET requests (#1743)
* [ENHANCEMENT] Pushover notifier: support HTML, URL title and custom sounds (#1634)
* [ENHANCEMENT] Support adding custom fields to VictorOps notifications (#1420)
* [ENHANCEMENT] Migrate amtool CLI to API v2 (#1798)
* [ENHANCEMENT][ui] Default alert list view grouped by configured alert groups (#1864)
* [ENHANCEMENT][ui] Remove superfluous inhibited/silenced text, show inhibited status (#1698, #1862)
* [ENHANCEMENT][ui] Silence preview now shows already-muted alerts (#1776)
* [ENHANCEMENT][ui] Sort silences from api/v2 similarly to api/v1 (#1786)
* [BUGFIX] Trim PagerDuty message summary to 1024 chars (#1701)
* [BUGFIX] Add fix for race causing alerts to be dropped (#1843)
* [BUGFIX][ui] Correctly construct filter query string for api (#1869)
* [BUGFIX][ui] Do not display GroupByAll and GroupBy in marshaled config (#1665)
* [BUGFIX][ui] Respect regex setting when creating silences (#1697)

## 0.16.2 / 2019-04-03

Updating to v0.16.2 is recommended for all users using the Slack, Pagerduty,
Hipchat, Wechat, VictorOps and Pushover notifier, as connection errors could
leak secrets embedded in the notifier's URL to stdout.

* [BUGFIX] Redact notifier URL from logs to not leak secrets embedded in the URL (#1822, #1825)
* [BUGFIX] Allow sending of unauthenticated SMTP requests when `smtp_auth_username` is not supplied (#1739)

## 0.16.1 / 2019-01-31

* [BUGFIX] Do not populate cluster info if clustering is disabled in API v2 (#1726)

## 0.16.0 / 2019-01-17

This release introduces a new API v2, fully generated via the OpenAPI project
[1]. At the same time with this release the previous API v1 is being
deprecated. API v1 will be removed with Alertmanager release v0.18.0.

* [CHANGE] Deprecate API v1
* [CHANGE] Remove `api/v1/alerts/groups` GET endpoint (#1508 & #1525)
* [CHANGE] Revert Alertmanager working directory changes in Docker image back to `/alertmanager` (#1435)
* [CHANGE] Using the recommended label syntax for maintainer in Dockerfile (#1533)
* [CHANGE] Change `alertmanager_notifications_total` to count attempted notifications, not only successful ones (#1578)
* [CHANGE] Run as nobody inside container (#1586)
* [CHANGE] Support `w` for weeks when creating silences, remove `y` for year (#1620)
* [FEATURE] Introduce OpenAPI generated API v2 (#1352)
* [FEATURE] Lookup parts in strings using regexp.MatchString in templates (#1452)
* [FEATURE] Support image/thumb url in attachment in Slack notifier (#1506)
* [FEATURE] Support custom TLS certificates for the email notifier (#1528)
* [FEATURE] Add support for images and links in the PagerDuty notification config (#1559)
* [FEATURE] Add support for grouping by all labels (#1588)
* [FEATURE] [amtool] Add timeout support to amtool commands (#1471)
* [FEATURE] [amtool] Added `config routes` tools for visualization and testing routes (#1511)
* [FEATURE] [amtool] Support adding alerts using amtool (#1461)
* [ENHANCEMENT] Add support for --log.format (#1658)
* [ENHANCEMENT] Add CORS support to API v2 (#1667)
* [ENHANCEMENT] Support HTML, URL title and custom sounds for Pushover (#1634)
* [ENHANCEMENT] Update Alert compact view (#1698)
* [ENHANCEMENT] Support adding custom fields to VictorOps notifications (#1420)
* [ENHANCEMENT] Add help link in UI to Alertmanager documentation (#1522)
* [ENHANCEMENT] Enforce HTTP or HTTPS URLs in Alertmanager config (#1567)
* [ENHANCEMENT] Make OpsGenie API Key a templated string (#1594)
* [ENHANCEMENT] Add name, value and SlackConfirmationField to action in Slack notifier (#1557)
* [ENHANCEMENT] Show more alert information on silence form and silence view pages (#1601)
* [ENHANCEMENT] Add cluster peers DNS refresh job (#1428)
* [BUGFIX] Fix unmarshalling of secret URLs in config (#1663)
* [BUGFIX] Do not write groupbyall and groupby when marshaling config (#1665)
* [BUGFIX] Make a copy of firing alerts with EndsAt=0 when flushing (#1686)
* [BUGFIX] Respect regex matchers when recreating silences in UI (#1697)
* [BUGFIX] Change DefaultGlobalConfig to a function in Alertmanager configuration (#1656)
* [BUGFIX] Fix email template typo in alert-warning style (#1421)
* [BUGFIX] Fix silence redirect on silence creation UI page (#1548)
* [BUGFIX] Add missing `callback_id` parameter in Slack notifier (#1592)
* [BUGFIX] Throw error if no auth mechanism matches in email notifier (#1608)
* [BUGFIX] Use quoted-printable transfer encoding for the email notifier (#1609)
* [BUGFIX] Do not merge expired gossip messages (#1631)
* [BUGFIX] Fix "PLAIN" auth during notification via smtp-over-tls on port 465 (#1591)
* [BUGFIX] [amtool] Support for assuming first label is alertname in silence add and query (#1693)
* [BUGFIX] [amtool] Support assuming first label is alertname in alert query with matchers (#1575)
* [BUGFIX] [amtool] Fix config path check in amtool (#1538)
* [BUGFIX] [amtool] Fix rfc3339 example texts (#1526)
* [BUGFIX] [amtool] Fixed issue with loading path of a default configs (#1529)

[1] https://github.com/prometheus/alertmanager#api

## 0.15.3 / 2018-11-09

* [BUGFIX] Fix alert merging supporting both empty and set EndsAt property for firing alerts send by Prometheus (#1611)

## 0.15.2 / 2018-08-14

* [ENHANCEMENT] [amtool] Add support for stdin to check-config (#1431)
* [ENHANCEMENT] Log PagerDuty v1 response on BadRequest (#1481)
* [BUGFIX] Correctly encode query strings in notifiers (#1516)
* [BUGFIX] Add cache control headers to the API responses to avoid IE caching (#1500)
* [BUGFIX] Avoid listener blocking on unsubscribe (#1482)
* [BUGFIX] Fix a bunch of unhandled errors (#1501)
* [BUGFIX] Update PagerDuty API V2 to send full details on resolve (#1483)
* [BUGFIX] Validate URLs at config load time (#1468)
* [BUGFIX] Fix Settle() interval (#1478)
* [BUGFIX] Fix email to be green if only none firing (#1475)
* [BUGFIX] Handle errors in notify (#1474)
* [BUGFIX] Fix templating of hipchat room id (#1463)

## 0.15.1 / 2018-07-10

* [BUGFIX] Fix email template typo in alert-warning style (#1421)
* [BUGFIX] Fix regression in Pager Duty config (#1455)
* [BUGFIX] Catch templating errors in Wechat Notify (#1436)
* [BUGFIX] Fail when no private address can be found for cluster (#1437)
* [BUGFIX] Make sure we don't miss the first pushPull when joining cluster (#1456)
* [BUGFIX] Fix concurrent read and write group error in dispatch (#1447)

## 0.15.0 / 2018-06-22

* [CHANGE] [amtool] Update silence add and update flags (#1298)
* [CHANGE] Replace deprecated InstrumentHandler() (#1302)
* [CHANGE] Validate Slack field config and only allow the necessary input (#1334)
* [CHANGE] Remove legacy alert ingest endpoint (#1362)
* [CHANGE] Move to memberlist as underlying gossip protocol including cluster flag changes from --mesh.xxx to --cluster.xxx (#1232)
* [CHANGE] Move Alertmanager working directory in Docker image to /etc/alertmanager (#1313)
* [BUGFIX/CHANGE] The default group by is no labels. (#1287)
* [FEATURE] [amtool] Filter alerts by receiver (#1402)
* [FEATURE] Wait for mesh to settle before sending alerts (#1209)
* [FEATURE] [amtool] Support basic auth in alertmanager url (#1279)
* [FEATURE] Make HTTP clients used for integrations configurable
* [ENHANCEMENT] Support receiving alerts with end time and zero start time
* [ENHANCEMENT] Sort dispatched alerts by job+instance (#1234)
* [ENHANCEMENT] Support alert query filters `active` and `unprocessed` (#1366)
* [ENHANCEMENT] [amtool] Expose alert query flags --active and --unprocessed (#1370)
* [ENHANCEMENT] Add Slack actions to notifications (#1355)
* [BUGFIX] Register nflog snapShotSize metric
* [BUGFIX] Sort alerts in correct order before flushing to notifiers (#1349)
* [BUGFIX] Don't reset initial wait timer if flush is in-progress (#1301)
* [BUGFIX] Fix resolved alerts still inhibiting (#1331)
* [BUGFIX] Template wechat config fields (#1356)
* [BUGFIX] Notify resolved alerts properly (#1408)
* [BUGFIX] Fix parsing for label values with commas (#1395)
* [BUGFIX] Hide sensitive Wechat configuration (#1253)
* [BUGFIX] Prepopulate matchers when recreating a silence (#1270)
* [BUGFIX] Fix wechat panic (#1293)
* [BUGFIX] Allow empty matchers in silences/filtering (#1289)
* [BUGFIX] Properly configure HTTP client for Wechat integration

## 0.14.0 / 2018-02-12

* [ENHANCEMENT] [amtool] Silence update support dwy suffixes to expire flag (#1197)
* [ENHANCEMENT] Allow templating PagerDuty receiver severity (#1214)
* [ENHANCEMENT] Include receiver name in failed notifications log messages (#1207)
* [ENHANCEMENT] Allow global opsgenie api key (#1208)
* [ENHANCEMENT] Add mesh metrics (#1225)
* [ENHANCEMENT] Add Class field to PagerDuty; add templating to PagerDuty-CEF fields (#1231)
* [BUGFIX] Don't notify of resolved alerts if none were reported firing (#1198)
* [BUGFIX] Notify only when new firing alerts are added (#1205)
* [BUGFIX] [mesh] Fix pending connections never set to established (#1204)
* [BUGFIX] Allow OpsGenie notifier to have empty team fields (#1224)
* [BUGFIX] Don't count alerts with EndTime in the future as resolved (#1233)
* [BUGFIX] Speed up re-rendering of Silence UI (#1235)
* [BUGFIX] Forbid 0 value for group_interval and repeat_interval (#1230)
* [BUGFIX] Fix WeChat agentid issue (#1229)

## 0.13.0 / 2018-01-12

* [CHANGE] Switch cmd/alertmanager to kingpin (#974)
* [CHANGE] [amtool] Switch amtool to kingpin (#976)
* [CHANGE] [amtool] silence query: --expired flag only shows expired silences (#1190)
* [CHANGE] Return config reload result from reload endpoint (#1180)
* [FEATURE] UI silence form is populated from location bar (#1148)
* [FEATURE] Add /-/healthy endpoint (#1159)
* [ENHANCEMENT] Instrument and log snapshot sizes on maintenance (#1155)
* [ENHANCEMENT] Make alertGC interval configurable (#1151)
* [ENHANCEMENT] Display mesh connections in the Status page (#1164)
* [BUGFIX] Template service keys for pagerduty notifier (#1182)
* [BUGFIX] Fix expire buttons on the silences page (#1171)
* [BUGFIX] Fix JavaScript error in MSIE due to endswith() usage (#1172)
* [BUGFIX] Correctly format UI error output (#1167)

## 0.12.0 / 2017-12-15

* [FEATURE] package amtool in docker container (#1127)
* [FEATURE] Add notify support for Chinese User wechat (#1059)
* [FEATURE] [amtool] Add a new `silence import` command (#1082)
* [FEATURE] [amtool] Add new command to update silence (#1123)
* [FEATURE] [amtool] Add ability to query for silences that will expire soon (#1120)
* [ENHANCEMENT] Template source field in PagerDuty alert payload (#1117)
* [ENHANCEMENT] Add footer field for slack messages (#1141)
* [ENHANCEMENT] Add Slack additional "fields" to notifications (#1135)
* [ENHANCEMENT] Adding check for webhook's URL formatting (#1129)
* [ENHANCEMENT] Let the browser remember the creator of a silence (#1112)
* [BUGFIX] Fix race in stopping inhibitor (#1118)
* [BUGFIX] Fix browser UI when entering negative duration (#1132)

## 0.11.0 / 2017-11-16

* [CHANGE] Make silence negative filtering consistent with alert filtering (#1095)
* [CHANGE] Change HipChat and OpsGenie api config names (#1087)
* [ENHANCEMENT] amtool: Allow 'd', 'w', 'y' time suffixes when creating silence (#1091)
* [ENHANCEMENT] Support OpsGenie Priority field (#1094)
* [BUGFIX] Fix UI when no silences are present (#1090)
* [BUGFIX] Fix OpsGenie Teams field (#1101)
* [BUGFIX] Fix OpsGenie Tags field (#1108)

## 0.10.0 / 2017-11-09

* [CHANGE] Prevent inhibiting alerts in the source of the inhibition (#1017)
* [ENHANCEMENT] Improve amtool check-config use and description text (#1016)
* [ENHANCEMENT] Add metrics about current silences and alerts (#998)
* [ENHANCEMENT] Sorted silences based on current status (#1015)
* [ENHANCEMENT] Add metric of alertmanager position in mesh (#1024)
* [ENHANCEMENT] Initialise notifications_total and notifications_failed_total (#1011)
* [ENHANCEMENT] Allow selectable matchers on silence view (#1030)
* [ENHANCEMENT] Allow template in victorops message_type field (#1038)
* [ENHANCEMENT] Optionally hide inhibited alerts in API response (#1039)
* [ENHANCEMENT] Toggle silenced and inhibited alerts in UI (#1049)
* [ENHANCEMENT] Fix pushover limits (title, message, url) (#1055)
* [ENHANCEMENT] Add limit to OpsGenie message (#1045)
* [ENHANCEMENT] Upgrade OpsGenie notifier to v2 API. (#1061)
* [ENHANCEMENT] Allow template in victorops routing_key field (#1083)
* [ENHANCEMENT] Add support for PagerDuty API v2 (#1054)
* [BUGFIX] Fix inhibit race (#1032)
* [BUGFIX] Fix segfault on amtool (#1031)
* [BUGFIX] Remove .WasInhibited and .WasSilenced fields of Alert type (#1026)
* [BUGFIX] nflog: Fix Log() crash when gossip is nil (#1064)
* [BUGFIX] Fix notifications for flapping alerts (#1071)
* [BUGFIX] Fix shutdown crash with nil mesh router (#1077)
* [BUGFIX] Fix negative matchers filtering (#1077)

## 0.9.1 / 2017-09-29
* [BUGFIX] Fix -web.external-url regression in ui (#1008)
* [BUGFIX] Fix multipart email implementation (#1009)

## 0.9.0 / 2017-09-28
* [ENHANCEMENT] Add current time to webhook message (#909)
* [ENHANCEMENT] Add link_names to slack notifier (#912)
* [ENHANCEMENT] Make ui labels selectable/highlightable (#932)
* [ENHANCEMENT] Make links in ui annotations selectable (#946)
* [ENHANCEMENT] Expose the alert's "fingerprint" (unique identifier) through API (#786)
* [ENHANCEMENT] Add README information for amtool (#939)
* [ENHANCEMENT] Use user-set logging option consistently throughout alertmanager (#968)
* [ENHANCEMENT] Sort alerts returned from API by their fingerprint (#969)
* [ENHANCEMENT] Add edit/delete silence buttons on silence page view (#970)
* [ENHANCEMENT] Add check-config subcommand to amtool (#978)
* [ENHANCEMENT] Add email notification text content support (#934)
* [ENHANCEMENT] Support passing binary name to make build target (#990)
* [ENHANCEMENT] Show total no. of silenced alerts in preview (#994)
* [ENHANCEMENT] Added confirmation dialog when expiring silences (#993)
* [BUGFIX] Fix crash when no mesh router is configured (#919)
* [BUGFIX] Render status page without mesh (#920)
* [BUGFIX] Exit amtool subcommands with non-zero error code (#938)
* [BUGFIX] Change mktemp invocation in makefile to work for macOS (#971)
* [BUGFIX] Add a mutex to silences.go:gossipData (#984)
* [BUGFIX] silences: avoid deadlock (#995)
* [BUGFIX] Ignore expired silences OnGossip (#999)

## 0.8.0 / 2017-07-20

* [FEATURE] Add ability to filter alerts by receiver in the UI (#890)
* [FEATURE] Add User-Agent for webhook requests (#893)
* [ENHANCEMENT] Add possibility to have a global victorops api_key (#897)
* [ENHANCEMENT] Add EntityDisplayName and improve StateMessage for Victorops
  (#769)
* [ENHANCEMENT] Omit empty config fields and show regex upon re-marshalling to
  elide secrets (#864)
* [ENHANCEMENT] Parse API error messages in UI (#866)
* [ENHANCEMENT] Enable sending mail via smtp port 465 (#704)
* [BUGFIX] Prevent duplicate notifications by sorting matchers (#882)
* [BUGFIX] Remove timeout for UI requests (#890)
* [BUGFIX] Update config file location of CLI in flag usage text (#895)

## 0.7.1 / 2017-06-09

* [BUGFIX] Fix filtering by label on Alert list and Silence list page

## 0.7.0 / 2017-06-08

* [CHANGE] Rewrite UI from scratch improving UX
* [CHANGE] Rename `config` to `configYAML` on `api/v1/status`
* [FEATURE] Add ability to update a silence on `api/v1/silences` POST endpoint (See #765)
* [FEATURE] Return alert status on `api/v1/alerts` GET endpoint
* [FEATURE] Serve silence state on `api/v1/silences` GET endpoint
* [FEATURE] Add ability to specify a route prefix
* [FEATURE] Add option to disable AM listening on mesh port
* [ENHANCEMENT] Add ability to specify `filter` string and `silenced` flag on `api/v1/alerts` GET endpoint
* [ENHANCEMENT] Update `cache-control` to prevent caching for web assets in general.
* [ENHANCEMENT] Serve web assets by alertmanager instead of external CDN (See #846)
* [ENHANCEMENT] Elide secrets in alertmanager config (See #840)
* [ENHANCEMENT] AMTool: Move config file to a more consistent location (See #843)
* [BUGFIX] Enable builds for Solaris/Illumos
* [BUGFIX] Load web assets based on url path (See #323)

## 0.6.2 / 2017-05-09

* [BUGFIX] Correctly link to silences from alert again
* [BUGFIX] Correctly hide silenced/show active alerts in UI again
* [BUGFIX] Fix regression of alerts not being displayed until first processing
* [BUGFIX] Fix internal usage of wrong lock for silence markers
* [BUGFIX] Adapt amtool's API parsing to recent API changes
* [BUGFIX] Correctly marshal regexes in config JSON response
* [CHANGE] Anchor silence regex matchers to be consistent with Prometheus
* [ENHANCEMENT] Error if root route is using `continue` keyword

## 0.6.1 / 2017-04-28

* [BUGFIX] Fix incorrectly serialized hash for notification providers.
* [ENHANCEMENT] Add processing status field to alerts.
* [FEATURE] Add config hash metric.

## 0.6.0 / 2017-04-25

* [BUGFIX] Add `groupKey` to `alerts/groups` endpoint https://github.com/prometheus/alertmanager/pull/576
* [BUGFIX] Only notify on firing alerts https://github.com/prometheus/alertmanager/pull/595
* [BUGFIX] Correctly marshal regex's in config for routing tree https://github.com/prometheus/alertmanager/pull/602
* [BUGFIX] Prevent panic when failing to load config https://github.com/prometheus/alertmanager/pull/607
* [BUGFIX] Prevent panic when alertmanager is started with an empty `-mesh.peer` https://github.com/prometheus/alertmanager/pull/726
* [CHANGE] Rename VictorOps config variables https://github.com/prometheus/alertmanager/pull/667
* [CHANGE] No longer generate releases for openbsd/arm https://github.com/prometheus/alertmanager/pull/732
* [ENHANCEMENT] Add `DELETE` as accepted CORS method https://github.com/prometheus/alertmanager/commit/0ecc59076ca6b4cbb63252fa7720a3d89d1c81d3
* [ENHANCEMENT] Switch to using `gogoproto` for protobuf https://github.com/prometheus/alertmanager/pull/715
* [ENHANCEMENT] Include notifier type in logs and errors https://github.com/prometheus/alertmanager/pull/702
* [FEATURE] Expose mesh peers on status page https://github.com/prometheus/alertmanager/pull/644
* [FEATURE] Add `reReplaceAll` template function https://github.com/prometheus/alertmanager/pull/639
* [FEATURE] Allow label-based filtering alerts/silences through API https://github.com/prometheus/alertmanager/pull/633
* [FEATURE] Add commandline tool for interacting with alertmanager https://github.com/prometheus/alertmanager/pull/636

## 0.5.1 / 2016-11-24

* [BUGFIX] Fix crash caused by race condition in silencing
* [ENHANCEMENT] Improve logging of API errors
* [ENHANCEMENT] Add metrics for the notification log

## 0.5.0 / 2016-11-01

This release requires a storage wipe. It contains fundamental internal
changes that came with implementing the high availability mode.

* [FEATURE] Alertmanager clustering for high availability
* [FEATURE] Garbage collection of old silences and notification logs
* [CHANGE] New storage format
* [CHANGE] Stricter silence semantics for consistent historical view

## 0.4.2 / 2016-09-02

* [BUGFIX] Fix broken regex checkbox in silence form
* [BUGFIX] Simplify inconsistent silence update behavior

## 0.4.1 / 2016-08-31

* [BUGFIX] Wait for silence query to finish instead of showing error
* [BUGFIX] Fix sorting of silences
* [BUGFIX] Provide visual feedback after creating a silence
* [BUGFIX] Fix styling of silences
* [ENHANCEMENT] Provide cleaner API silence interface

## 0.4.0 / 2016-08-23

* [FEATURE] Silences are now paginated in the web ui
* [CHANGE] Failure to start on unparsed flags

## 0.3.0 / 2016-07-07

* [CHANGE] Alerts are purely in memory and no longer persistent across restarts
* [FEATURE] Add SMTP LOGIN authentication mechanism

## 0.2.1 / 2016-06-23

* [ENHANCEMENT] Allow inheritance of route receiver
* [ENHANCEMENT] Add silence cache to silence provider
* [BUGFIX] Fix HipChat room number in integration URL

## 0.2.0 / 2016-06-17

This release uses a new storage backend based on BoltDB. You have to backup
and wipe your former storage path to run it.

* [CHANGE] Use BoltDB as data store.
* [CHANGE] Move SMTP authentication to configuration file
* [FEATURE] add /-/reload HTTP endpoint
* [FEATURE] Filter silenced alerts in web UI
* [ENHANCEMENT] reduce inhibition computation complexity
* [ENHANCEMENT] Add support for teams and tags in OpsGenie integration
* [BUGFIX] Handle OpsGenie responses correctly
* [BUGFIX] Fix Pushover queue length issue
* [BUGFIX] STARTTLS before querying auth mechanism in email integration

## 0.1.1 / 2016-03-15
* [BUGFIX] Fix global database lock issue
* [ENHANCEMENT] Improve SQLite alerts index
* [ENHANCEMENT] Enable debug endpoint

## 0.1.0 / 2016-02-23
This version is a full rewrite of the Alertmanager with a very different
feature set. Thus, there is no meaningful changelog.

Changes with respect to 0.1.0-beta2:
* [CHANGE] Expose same data structure to templates and webhook
* [ENHANCEMENT] Show generator URL in default templates and web UI
* [ENHANCEMENT] Support for Slack icon_emoji field
* [ENHANCEMENT] Expose incident key to templates and webhook data
* [ENHANCEMENT] Allow markdown in Slack 'text' field
* [BUGFIX] Fixed database locking issue

## 0.1.0-beta2 / 2016-02-03
* [BUGFIX] Properly set timeout for incoming alerts with fixed start time
* [ENHANCEMENT] Send source field in OpsGenie integration
* [ENHANCEMENT] Improved routing configuration validation
* [FEATURE] Basic instrumentation added

## 0.1.0-beta1 / 2016-01-08
* [BUGFIX] Send full alert group state on each update. Fixes erroneous resolved notifications.
* [FEATURE] HipChat integration
* [CHANGE] Slack integration no longer sends resolved notifications by default

## 0.1.0-beta0 / 2015-12-23
This version is a full rewrite of the Alertmanager with a very different
feature set. Thus, there is no meaningful changelog.

## 0.0.4 / 2015-09-09
* [BUGFIX] Fix version info string in startup message.
* [BUGFIX] Fix Pushover notifications by setting the right priority level, as
  well as required retry and expiry intervals.
* [FEATURE] Make it possible to link to individual alerts in the UI.
* [FEATURE] Rearrange alert columns in UI and allow expanding more alert details.
* [FEATURE] Add Amazon SNS notifications.
* [FEATURE] Add OpsGenie Webhook notifications.
* [FEATURE] Add `-web.external-url` flag to control the externally visible
  Alertmanager URL.
* [FEATURE] Add runbook and alertmanager URLs to PagerDuty and email notifications.
* [FEATURE] Add a GET API to /api/alerts which pulls JSON formatted
  AlertAggregates.
* [ENHANCEMENT] Sort alerts consistently in web UI.
* [ENHANCEMENT] Suggest to use email address as silence creator.
* [ENHANCEMENT] Make Slack timeout configurable.
* [ENHANCEMENT] Add channel name to error logging about Slack notifications.
* [ENHANCEMENT] Refactoring and tests for Flowdock notifications.
* [ENHANCEMENT] New Dockerfile using alpine-golang-make-onbuild base image.
* [CLEANUP] Add Docker instructions and other cleanups in README.md.
* [CLEANUP] Update Makefile.COMMON from prometheus/utils.

## 0.0.3 / 2015-06-10
* [BUGFIX] Fix email template body writer being called with parameters in wrong order.

## 0.0.2 / 2015-06-09

* [BUGFIX] Fixed silences.json permissions in Docker image.
* [CHANGE] Changed case of API JSON properties to initial lower letter.
* [CHANGE] Migrated logging to use http://github.com/prometheus/log.
* [FEATURE] Flowdock notification support.
* [FEATURE] Slack notification support.
* [FEATURE] Generic webhook notification support.
* [FEATURE] Support for "@"-mentions in HipChat notifications.
* [FEATURE] Path prefix option to support reverse proxies.
* [ENHANCEMENT] Improved web redirection and 404 behavior.
* [CLEANUP] Updated compiled web assets from source.
* [CLEANUP] Updated fsnotify package to its new source location.
* [CLEANUP] Updates to README.md and AUTHORS.md.
* [CLEANUP] Various smaller cleanups and improvements.<|MERGE_RESOLUTION|>--- conflicted
+++ resolved
@@ -1,5 +1,3 @@
-<<<<<<< HEAD
-=======
 ## 0.20.0 / 2019-12-11
 
 * [CHANGE] Check that at least one silence matcher matches a non-empty string. #2081
@@ -33,7 +31,6 @@
 * @sylr
 * @vrischmann
 
->>>>>>> f74be040
 ## 0.19.0 / 2019-09-03
 
 * [CHANGE] Reject invalid external URLs at startup. #1960
