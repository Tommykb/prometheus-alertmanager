--- conflicted
+++ resolved
@@ -34,12 +34,11 @@
 			"revisionTime": "2016-10-29T20:57:26Z"
 		},
 		{
-<<<<<<< HEAD
 			"checksumSHA1": "JhI3dzfib2NMGL11NiUswioZP8U=",
 			"path": "github.com/fsnotify/fsnotify",
 			"revision": "a904159b9206978bb6d53fcc7a769e5cd726c737",
 			"revisionTime": "2016-11-02T19:13:10Z"
-=======
+    },
 			"checksumSHA1": "6ZxSmrIx3Jd15aou16oG0HPylP4=",
 			"path": "github.com/gogo/protobuf/proto",
 			"revision": "c0656edd0d9eab7c66d1eb0c568f9039345796f7",
@@ -56,7 +55,6 @@
 			"path": "github.com/gogo/protobuf/types",
 			"revision": "c0656edd0d9eab7c66d1eb0c568f9039345796f7",
 			"revisionTime": "2017-03-30T07:10:51Z"
->>>>>>> cb8729a4
 		},
 		{
 			"checksumSHA1": "M/1HiQFl2DyE+q3pFf8swvAQ3MY=",
