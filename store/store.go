// Copyright 2018 Prometheus Team
// Licensed under the Apache License, Version 2.0 (the "License");
// you may not use this file except in compliance with the License.
// You may obtain a copy of the License at
//
// http://www.apache.org/licenses/LICENSE-2.0
//
// Unless required by applicable law or agreed to in writing, software
// distributed under the License is distributed on an "AS IS" BASIS,
// WITHOUT WARRANTIES OR CONDITIONS OF ANY KIND, either express or implied.
// See the License for the specific language governing permissions and
// limitations under the License.

package store

import (
	"context"
	"errors"
	"sync"
	"time"

	"github.com/prometheus/common/model"

<<<<<<< HEAD
var (
	// ErrNotFound is returned if a store cannot find the Alert.
	ErrNotFound = errors.New("alert not found")
=======
	"github.com/prometheus/alertmanager/types"
>>>>>>> c732372d
)

// ErrNotFound is returned if a Store cannot find the Alert.
var ErrNotFound = errors.New("alert not found")

// Alerts provides lock-coordinated to an in-memory map of alerts, keyed by
// their fingerprint. Resolved alerts are removed from the map based on
// gcInterval. An optional callback can be set which receives a slice of all
// resolved alerts that have been removed.
type Alerts struct {
	sync.Mutex
	c  map[model.Fingerprint]*types.Alert
	cb func([]*types.Alert)
}

// NewAlerts returns a new Alerts struct.
func NewAlerts() *Alerts {
	a := &Alerts{
		c:  make(map[model.Fingerprint]*types.Alert),
		cb: func(_ []*types.Alert) {},
	}

	return a
}

// SetGCCallback sets a GC callback to be executed after each GC.
func (a *Alerts) SetGCCallback(cb func([]*types.Alert)) {
	a.Lock()
	defer a.Unlock()

	a.cb = cb
}

// Run starts the GC loop. The interval must be greater than zero; if not, the function will panic.
func (a *Alerts) Run(ctx context.Context, interval time.Duration) {
	t := time.NewTicker(interval)
	defer t.Stop()
	for {
		select {
		case <-ctx.Done():
			return
		case <-t.C:
			a.gc()
		}
	}
}

func (a *Alerts) gc() {
	a.Lock()
	defer a.Unlock()

	var resolved []*types.Alert
	for fp, alert := range a.c {
		if alert.Resolved() {
			delete(a.c, fp)
			resolved = append(resolved, alert)
		}
	}
	a.cb(resolved)
}

// Get returns the Alert with the matching fingerprint, or an error if it is
// not found.
func (a *Alerts) Get(fp model.Fingerprint) (*types.Alert, error) {
	a.Lock()
	defer a.Unlock()

	alert, prs := a.c[fp]
	if !prs {
		return nil, ErrNotFound
	}
	return alert, nil
}

// Set unconditionally sets the alert in memory.
func (a *Alerts) Set(alert *types.Alert) error {
	a.Lock()
	defer a.Unlock()

	a.c[alert.Fingerprint()] = alert
	return nil
}

// Delete removes the Alert with the matching fingerprint from the store.
func (a *Alerts) Delete(fp model.Fingerprint) error {
	a.Lock()
	defer a.Unlock()

	delete(a.c, fp)
	return nil
}

// List returns a slice of Alerts currently held in memory.
func (a *Alerts) List() []*types.Alert {
	a.Lock()
	defer a.Unlock()

	alerts := make([]*types.Alert, 0, len(a.c))
	for _, alert := range a.c {
		alerts = append(alerts, alert)
	}

	return alerts
}

// Empty returns true if the store is empty.
func (a *Alerts) Empty() bool {
	a.Lock()
	defer a.Unlock()

	return len(a.c) == 0
}<|MERGE_RESOLUTION|>--- conflicted
+++ resolved
@@ -21,13 +21,7 @@
 
 	"github.com/prometheus/common/model"
 
-<<<<<<< HEAD
-var (
-	// ErrNotFound is returned if a store cannot find the Alert.
-	ErrNotFound = errors.New("alert not found")
-=======
 	"github.com/prometheus/alertmanager/types"
->>>>>>> c732372d
 )
 
 // ErrNotFound is returned if a Store cannot find the Alert.
