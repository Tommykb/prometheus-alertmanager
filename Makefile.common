--- conflicted
+++ resolved
@@ -141,20 +141,12 @@
 .PHONY: common-test-short
 common-test-short: $(GOTEST_DIR)
 	@echo ">> running short tests"
-<<<<<<< HEAD
 	GO111MODULE=$(GO111MODULE) $(GOTEST) -short $(GOOPTS) $(GOTESTOPTS) $(pkgs)
-=======
-	$(GOTEST) -short $(GOOPTS) $(pkgs)
->>>>>>> 632ddb84
 
 .PHONY: common-test
 common-test: $(GOTEST_DIR)
 	@echo ">> running all tests"
-<<<<<<< HEAD
 	GO111MODULE=$(GO111MODULE) $(GOTEST) $(test-flags) $(GOOPTS) $(GOTESTOPTS) $(pkgs)
-=======
-	$(GOTEST) $(test-flags) $(GOOPTS) $(pkgs)
->>>>>>> 632ddb84
 
 $(GOTEST_DIR):
 	@mkdir -p $@
